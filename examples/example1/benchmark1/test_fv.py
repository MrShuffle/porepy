--- conflicted
+++ resolved
@@ -65,20 +65,7 @@
             else:
                 bc_val[bound_faces[left]] = -g.face_areas[bound_faces[left]] * a
 
-<<<<<<< HEAD
             bc_val[bound_faces[right]] = np.ones(np.sum(right))
-=======
-        if g.dim == 2:
-            # Account for the double inflow on the matrix-fracture overlap
-            left_mid = np.array(np.absolute(g.face_centers[1, bound_faces[left]]
-                                            - 0.5) < mesh_value)
-            bc_val[bound_faces[left]] = -g.face_areas[bound_faces[left]] \
-                + left_mid * .5 * a
-        else:
-            bc_val[bound_faces[left]] = -g.face_areas[bound_faces[left]] * a
-
-        bc_val[bound_faces[right]] = np.ones(np.sum(right))
->>>>>>> 06e9f5f1
 
             param.set_bc('flow', bc.BoundaryCondition(g, bound_faces, labels))
             param.set_bc_val('flow', bc_val)
