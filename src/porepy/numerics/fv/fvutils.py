"""
Various FV specific utility functions.

Implementation note: This could perhaps have been implemneted as a superclass
for MPxA discertizations, however, due to the somewhat intricate inheritance relation
between these methods, the current structure with multiple auxiliary methods emerged.

"""
<<<<<<< HEAD
from __future__ import division
=======
from typing import Any, Callable, Dict, Generator, List, Optional, Tuple
>>>>>>> 95685154

import numpy as np
import scipy.sparse as sps

import porepy as pp
from porepy.grids.grid_bucket import GridBucket
from porepy.utils import matrix_compression, mcolon


class SubcellTopology(object):
    """
    Class to represent data of subcell topology (interaction regions) for
    mpsa/mpfa.

    Attributes:
        g - the grid

        Subcell topology, all cells seen apart:
        nno - node numbers
        fno - face numbers
        cno - cell numbers
        subfno - subface numbers. Has exactly two duplicates for internal faces
        subhfno - subface numbers. No duplicates
        num_cno - cno.max() + 1
        num_subfno - subfno.max() + 1

        Subcell topology, after cells sharing a face have been joined. Use
        terminology _unique, since subfno is unique after
        nno_unique - node numbers after pairing sub-faces
        fno_unique - face numbers after pairing sub-faces
        cno_unique - cell numbers after pairing sub-faces
        subfno_unique - subface numbers  after pairing sub-faces
        unique_subfno - index of those elements in subfno that are included
            in subfno_unique, that is subfno_unique = subfno[unique_subfno],
            and similarly cno_unique = cno[subfno_unique] etc.
        num_subfno_unique = subfno_unique.max() + 1

    """

    def __init__(self, g):
        """
        Constructor for subcell topology

        Parameters
        ----------
        g grid
        """
        self.g = g

        # Indices of neighboring faces and cells. The indices are sorted to
        # simplify later treatment
        g.cell_faces.sort_indices()
        face_ind, cell_ind = g.cell_faces.nonzero()

        # Number of faces per node
        num_face_nodes = np.diff(g.face_nodes.indptr)

        # Duplicate cell and face indices, so that they can be matched with
        # the nodes
        cells_duplicated = matrix_compression.rldecode(
            cell_ind, num_face_nodes[face_ind]
        )
        faces_duplicated = matrix_compression.rldecode(
            face_ind, num_face_nodes[face_ind]
        )
        M = sps.coo_matrix(
            (np.ones(face_ind.size), (face_ind, np.arange(face_ind.size))),
            shape=(face_ind.max() + 1, face_ind.size),
        )
        nodes_duplicated = g.face_nodes * M
        nodes_duplicated = nodes_duplicated.indices

        face_nodes_indptr = g.face_nodes.indptr
        face_nodes_indices = g.face_nodes.indices
        face_nodes_data = np.arange(face_nodes_indices.size) + 1
        sub_face_mat = sps.csc_matrix(
            (face_nodes_data, face_nodes_indices, face_nodes_indptr)
        )
        sub_faces = sub_face_mat * M
        sub_faces = (sub_faces.data - 1).astype(int)

        # If the grid has periodic faces the topology of the subcells are changed.
        # The left and right faces should be intrepreted as one face topologically.
        # The face_nodes and cell_faces maps in the grid geometry does not consider
        # this. We therefore have to merge the left subfaces with the right subfaces.
        if hasattr(g, "periodic_face_map"):
            sorted_left = np.sort(g.periodic_face_map[0])
            sorted_right = np.sort(g.periodic_face_map[1])
            # It should be straightforward to generalize to the case where the faces
            # are not sorted. You have to first sort g.periodic_face_map[0] and
            # g.periodic_face_map[1], then use the two sorted arrays to find the left
            # and right subfaces, then map the subfaces back to the original
            # g.periodic_face_map.
            if not np.allclose(sorted_left, g.periodic_face_map[0]):
                raise NotImplementedError(
                    "Can not create subcell topology for periodic faces that are not sorted"
                )
            if not np.allclose(sorted_right, g.periodic_face_map[1]):
                raise NotImplementedError(
                    "Can not create subcell topology for periodic faces that are not sorted"
                )
            left_subfaces = np.where(np.isin(faces_duplicated, g.periodic_face_map[0]))[
                0
            ]
            right_subfaces = np.where(
                np.isin(faces_duplicated, g.periodic_face_map[1])
            )[0]
            # We loose the ordering of g.per map using np.isin. But since we have assumed
            # g.periodic_face_map[0] and g.periodic_face_map[1] to be sorted, we can easily
            # retrive the ordering by this trick:
            left_subfaces = left_subfaces[np.argsort(faces_duplicated[left_subfaces])]
            right_subfaces = right_subfaces[
                np.argsort(faces_duplicated[right_subfaces])
            ]

            # The right subface nodes should be equal to the left subface nodes. We
            # also have to change the nodes of any other subface that has a node that
            # is on the rigth boundary.
            for i in range(right_subfaces.size):
                # We loop over each righ subface and find all other nodes that has the
                # same index as the right node. These node indices are swapped with the
                # corresponding left node index.
                nodes_duplicated = np.where(
                    nodes_duplicated == nodes_duplicated[right_subfaces[i]],
                    nodes_duplicated[left_subfaces[i]],
                    nodes_duplicated,
                )
            # Set the right subfaces equal the left subfaces
            sub_faces[right_subfaces] = sub_faces[left_subfaces]

        # Sort data
        idx = np.lexsort(
            (sub_faces, faces_duplicated, nodes_duplicated, cells_duplicated)
        )
        self.nno = nodes_duplicated[idx]
        self.cno = cells_duplicated[idx]
        self.fno = faces_duplicated[idx]
        self.subfno = sub_faces[idx].astype(int)
        self.subhfno = np.arange(idx.size, dtype=">i4")
        self.num_cno = self.cno.max() + 1
        self.num_nodes = self.nno.max() + 1
        # If we have periodic faces, the subface indices might have gaps. E.g., if
        # subface 4 is mapped to subface 1, the index 4 is not included into subfno.
        # The following code will then subtract 1 from all subface indices larger than 4.
        _, Ia, Ic = np.unique(self.subfno, return_index=True, return_inverse=True)
        self.subfno = (
            self.subfno - np.cumsum(np.diff(np.r_[-1, self.subfno[Ia]]) - 1)[Ic]
        )

        # Make subface indices unique, that is, pair the indices from the two
        # adjacent cells
        _, unique_subfno = np.unique(self.subfno, return_index=True)

        self.num_subfno = self.subfno.max() + 1
        # Reduce topology to one field per subface
        self.nno_unique = self.nno[unique_subfno]
        self.fno_unique = self.fno[unique_subfno]
        self.cno_unique = self.cno[unique_subfno]
        self.subfno_unique = self.subfno[unique_subfno]
        self.num_subfno_unique = self.subfno_unique.max() + 1
        self.unique_subfno = unique_subfno

    def __repr__(self):
        s = "Subcell topology with:\n"
        s += str(self.num_cno) + " cells\n"
        s += str(self.g.num_nodes) + " nodes\n"
        s += str(self.g.num_faces) + " faces\n"
        s += str(self.num_subfno_unique) + " unique subfaces\n"
        s += str(self.fno.size) + " subfaces before pairing face neighbors\n"
        return s

    def pair_over_subfaces(self, other):
        """
        Transfer quantities from a cell-face base (cells sharing a face have
        their own expressions) to a face-based. The quantities should live
        on sub-faces (not faces)

        The normal vector is honored, so that the here and there side get
        different signs when paired up.

        The method is intended used for combining forces, fluxes,
        displacements and pressures, as used in MPSA / MPFA.

        Parameters
        ----------
        other: sps.matrix, size (self.subhfno.size x something)

        Returns
        -------
        sps.matrix, size (self.subfno_unique.size x something)
        """

        sgn = self.g.cell_faces[self.fno, self.cno].A
        pair_over_subfaces = sps.coo_matrix((sgn[0], (self.subfno, self.subhfno)))
        return pair_over_subfaces * other

    def pair_over_subfaces_nd(self, other):
        """ nd-version of pair_over_subfaces, see above. """
        nd = self.g.dim
        # For force balance, displacements and stresses on the two sides of the
        # matrices must be paired
        # Operator to create the pairing
        sgn = self.g.cell_faces[self.fno, self.cno].A
        pair_over_subfaces = sps.coo_matrix((sgn[0], (self.subfno, self.subhfno)))
        # vector version, to be used on stresses
        pair_over_subfaces_nd = sps.kron(sps.eye(nd), pair_over_subfaces)
        return pair_over_subfaces_nd * other


# ------------------------ End of class SubcellTopology ----------------------


def compute_dist_face_cell(g, subcell_topology, eta, return_paired=True):
    """
    Compute vectors from cell centers continuity points on each sub-face.

    The location of the continuity point is given by

        x_cp = (1-eta) * x_facecenter + eta * x_vertex

    On the boundary, eta is set to zero, thus the continuity point is at the
    face center

    Parameters
    ----------
    g: Grid
    subcell_topology: Of class subcell topology in this module
    eta: [0,1), eta = 0 gives cont. pt. at face midpoint, eta = 1 means at
        the vertex. If eta is given as a scalar this value will be applied to
        all subfaces except the boundary faces, where eta=0 will be enforced.
        If the length of eta equals the number of subfaces, eta[i] will be used
        in the computation of the continuity point of the subface s_t.subfno_unique[i].
        Note that eta=0 at the boundary is ONLY enforced for scalar eta.

    Returns
    -------
    sps.csr() matrix representation of vectors. Size g.nf x (g.nc * g.nd)

    Raises:
    -------
    ValueError if the size of eta is not 1 or subcell_topology.num_subfno_unique.
    """
    _, blocksz = matrix_compression.rlencode(
        np.vstack((subcell_topology.cno, subcell_topology.nno))
    )
    dims = g.dim

    _, cols = np.meshgrid(subcell_topology.subhfno, np.arange(dims))
    cols += matrix_compression.rldecode(np.cumsum(blocksz) - blocksz[0], blocksz)
    if np.asarray(eta).size == subcell_topology.num_subfno_unique:
        eta_vec = eta[subcell_topology.subfno]
    elif np.asarray(eta).size == 1:
        eta_vec = eta * np.ones(subcell_topology.fno.size)
        # Set eta values to zero at the boundary
        bnd = np.in1d(subcell_topology.fno, g.get_all_boundary_faces())
        eta_vec[bnd] = 0
    else:
        raise ValueError("size of eta must either be 1 or number of subfaces")
    cp = g.face_centers[:, subcell_topology.fno] + eta_vec * (
        g.nodes[:, subcell_topology.nno] - g.face_centers[:, subcell_topology.fno]
    )
    dist = cp - g.cell_centers[:, subcell_topology.cno]

    ind_ptr = np.hstack((np.arange(0, cols.size, dims), cols.size))
    mat = sps.csr_matrix((dist.ravel("F"), cols.ravel("F"), ind_ptr))

    if return_paired:
        return subcell_topology.pair_over_subfaces(mat)
    else:
        return mat


def determine_eta(g):
    """Set default value for the location of continuity point eta in MPFA and
    MSPA.

    The function is intended to give a best estimate of eta in cases where the
    user has not specified a value.

    Parameters:
        g: Grid for discretization

    Returns:
        double. 1/3 if the grid in known to consist of simplicies (it is one of
           TriangleGrid, TetrahedralGrid, or their structured versions). 0 if
           not.
    """

    if "StructuredTriangleGrid" in g.name:
        return 1 / 3
    elif "TriangleGrid" in g.name:
        return 1 / 3
    elif "StructuredTetrahedralGrid" in g.name:
        return 1 / 3
    elif "TetrahedralGrid" in g.name:
        return 1 / 3
    else:
        return 0


def find_active_indices(
    parameter_dictionary: Dict[str, Any], g: pp.Grid
) -> Tuple[np.ndarray, np.ndarray]:
    """Process information in parameter dictionary on whether the discretization
    should consider a subgrid. Look for fields in the parameter dictionary called
    specified_cells, specified_faces or specified_nodes. These are then processed by
    the function pp.fvutils.cell-ind_for_partial_update.

    If no relevant information is found, the active indices are all cells and
    faces in the grid.

    Parameters:
        parameter_dictionary (dict): Parameters, potentially containing fields
            "specified_cells", "specified_faces", "specified_nodes".
        g (pp.Grid): Grid to be discretized.

    Returns:
        np.ndarray: Cells to be included in the active grid.
        np.ndarary: Faces to have their discretization updated. NOTE: This may not
            be all faces in the grid.

    """
    # The discretization can be limited to a specified set of cells, faces or nodes
    # If none of these are specified, the entire grid will be discretized
    specified_cells = parameter_dictionary.get("specified_cells", None)
    specified_faces = parameter_dictionary.get("specified_faces", None)
    specified_nodes = parameter_dictionary.get("specified_nodes", None)

    # Find the cells and faces that should be considered for discretization
    if (
        (specified_cells is not None)
        or (specified_faces is not None)
        or (specified_nodes is not None)
    ):
        # Find computational stencil, based on specified cells, faces and nodes.
        active_cells, active_faces = pp.fvutils.cell_ind_for_partial_update(
            g, cells=specified_cells, faces=specified_faces, nodes=specified_nodes
        )
        parameter_dictionary["active_cells"] = active_cells
        parameter_dictionary["active_faces"] = active_faces
    else:
        # All cells and faces in the grid should be updated
        active_cells = np.arange(g.num_cells)
        active_faces = np.arange(g.num_faces)
        parameter_dictionary["active_cells"] = active_cells
        parameter_dictionary["active_faces"] = active_faces

    return active_cells, active_faces


def subproblems(
    g: pp.Grid, max_memory: int, peak_memory_estimate: int
) -> Generator[
    Tuple[pp.Grid, np.ndarray, np.ndarray, np.ndarray, np.ndarray], None, None
]:

    if g.dim == 0:
        # nothing realy to do here
        loc_faces = np.ones(g.num_faces, dtype=bool)
        loc_cells = np.ones(g.num_cells, dtype=bool)
        loc2g_cells = np.ones(g.num_cells, dtype=bool)
        loc2g_face = np.ones(g.num_faces, dtype=bool)
        yield g, loc_faces, loc_cells, loc2g_cells, loc2g_face

    num_part: int = np.ceil(peak_memory_estimate / max_memory).astype(np.int)

    if num_part == 1:
        yield g, np.arange(g.num_faces), np.arange(g.num_cells), np.arange(
            g.num_cells
        ), np.arange(g.num_faces)

    else:
        # Let partitioning module apply the best available method
        part: np.ndarray = pp.partition.partition(g, num_part)

        # Cell-node relation
        cn: sps.csc_matrix = g.cell_nodes()

        # Loop over all partition regions, construct local problemsac, and transfer
        # discretization to the entire active grid
        for p in np.unique(part):
            # Cells in this partitioning
            cells_in_partition: np.ndarray = np.argwhere(part == p).ravel("F")

            # To discretize with as little overlap as possible, we use the
            # keyword nodes to specify the update stencil. Find nodes of the
            # local cells.
            cells_in_partition_boolean = np.zeros(g.num_cells, dtype=np.bool)
            cells_in_partition_boolean[cells_in_partition] = 1

            nodes_in_partition: np.ndarray = np.squeeze(
                np.where((cn * cells_in_partition_boolean) > 0)
            )

            # Find computational stencil, based on the nodes in this partition
            loc_cells, loc_faces = pp.fvutils.cell_ind_for_partial_update(
                g, nodes=nodes_in_partition
            )

            # Extract subgrid, together with mappings between local and active
            # (global, or at least less local) cells
            sub_g, l2g_faces, _ = pp.partition.extract_subgrid(g, loc_cells)
            l2g_cells = sub_g.parent_cell_ind

            yield sub_g, loc_faces, cells_in_partition, l2g_cells, l2g_faces


def remove_nonlocal_contribution(
    raw_ind: np.ndarray, nd: int, *args: sps.spmatrix
) -> None:
    """
    For a set of matrices, zero out rows associated with given faces, adjusting for
    the matrices being related to vector quantities if necessary.

    Example: If raw_ind = np.array([2]), and nd = 2, rows 4 and 5 will be eliminated
        (row 0 and 1 will in this case be associated with face 0, row 2 and 3 with face
         1).

    Args:
        raw_ind (np.ndarray): Face indices to have their rows eliminated.
        nd (int): Spatial dimension. Needed to map face indices to rows.
        *args (sps.spmatrix): Set of matrices. Will be eliminated in place.

    Returns:
        None: DESCRIPTION.

    """
    eliminate_ind = pp.fvutils.expand_indices_nd(raw_ind, nd)
    for mat in args:
        pp.fvutils.zero_out_sparse_rows(mat, eliminate_ind)


# ------------- Methods related to block inversion ----------------------------


def invert_diagonal_blocks(mat, s, method=None):
    """
    Invert block diagonal matrix.

    Three implementations are available, either pure numpy, or a speedup using
    numba or cython. If none is specified, the function will try to use numba,
    then cython. The python option will only be invoked if explicitly asked
    for; it will be very slow for general problems.

    Parameters
    ----------
    mat: sps.csr matrix to be inverted.
    s: block size. Must be int64 for the numba acceleration to work
    method: Choice of method. Either numba (default), cython or 'python'.
        Defaults to None, in which case first numba, then cython is tried.

    Returns
    -------
    imat: Inverse matrix

    Raises
    -------
    ImportError: If numba or cython implementation is invoked without numba or
        cython being available on the system.

    """

    def invert_diagonal_blocks_python(a, sz):
        """
        Invert block diagonal matrix using pure python code.

        The implementation is slow for large matrices, consider to use the
        numba-accelerated method invert_invert_diagagonal_blocks_numba instead

        Parameters
        ----------
        A sps.crs-matrix, to be inverted
        sz - size of the individual blocks

        Returns
        -------
        inv_a inverse matrix
        """
        v = np.zeros(np.sum(np.square(sz)))
        p1 = 0
        p2 = 0
        for b in range(sz.size):
            n = sz[b]
            n2 = n * n
            i = p1 + np.arange(n + 1)
            # Picking out the sub-matrices here takes a lot of time.
            v[p2 + np.arange(n2)] = np.linalg.inv(
                a[i[0] : i[-1], i[0] : i[-1]].A
            ).ravel()
            p1 = p1 + n
            p2 = p2 + n2
        return v

    def invert_diagonal_blocks_cython(a, size):
        """Invert block diagonal matrix using code wrapped with cython."""
        try:
            import porepy.numerics.fv.cythoninvert as cythoninvert
        except ImportError:
            raise ImportError(
                """Compiled Cython module not available. Is cython installed?"""
            )

        a.sorted_indices()
        ptr = a.indptr
        indices = a.indices
        dat = a.data

        v = cythoninvert.inv_python(ptr, indices, dat, size)
        return v

    def invert_diagonal_blocks_numba(a, size):
        """
        Invert block diagonal matrix by invoking numba acceleration of a simple
        for-loop based algorithm.

        This approach should be more efficient than the related method
        invert_diagonal_blocks_python for larger problems.

        Parameters
        ----------
        a : sps.csr matrix
        size : Size of individual blocks

        Returns
        -------
        ia: inverse of a
        """
        try:
            import numba
        except ImportError:
            raise ImportError("Numba not available on the system")

        # Sort matrix storage before pulling indices and data
        a.sorted_indices()
        ptr = a.indptr
        indices = a.indices
        dat = a.data

        # Just in time compilation
        @numba.jit("f8[:](i4[:],i4[:],f8[:],i8[:])", nopython=True, cache=True)
        def inv_python(indptr, ind, data, sz):
            """
            Invert block matrices by explicitly forming local matrices. The code
            in itself is not efficient, but it is hopefully well suited for
            speeding up with numba.

            It may be possible to restruct the code to further help numba,
            this has not been investigated.

            The computation can easily be parallelized, consider this later.
            """

            # Index of where the rows start for each block.
            # block_row_starts_ind = np.hstack((np.array([0]),
            #                                   np.cumsum(sz[:-1])))
            block_row_starts_ind = np.zeros(sz.size, dtype=np.int32)
            block_row_starts_ind[1:] = np.cumsum(sz[:-1])

            # Number of columns per row. Will change from one column to the
            # next
            num_cols_per_row = indptr[1:] - indptr[0:-1]
            # Index to where the columns start for each row (NOT blocks)
            # row_cols_start_ind = np.hstack((np.zeros(1),
            #                                 np.cumsum(num_cols_per_row)))
            row_cols_start_ind = np.zeros(num_cols_per_row.size + 1, dtype=np.int32)
            row_cols_start_ind[1:] = np.cumsum(num_cols_per_row)

            # Index to where the (full) data starts. Needed, since the
            # inverse matrix will generally be full
            # full_block_starts_ind = np.hstack((np.array([0]),
            #                                    np.cumsum(np.square(sz))))
            full_block_starts_ind = np.zeros(sz.size + 1, dtype=np.int32)
            full_block_starts_ind[1:] = np.cumsum(np.square(sz))
            # Structure to store the solution
            inv_vals = np.zeros(np.sum(np.square(sz)))

            # Loop over all blocks
            for iter1 in range(sz.size):
                n = sz[iter1]
                loc_mat = np.zeros((n, n))
                # Fill in non-zero elements in local matrix
                for iter2 in range(n):  # Local rows
                    global_row = block_row_starts_ind[iter1] + iter2
                    data_counter = row_cols_start_ind[global_row]

                    # Loop over local columns. Getting the number of columns
                    #  for each row is a bit involved
                    for _ in range(
                        num_cols_per_row[iter2 + block_row_starts_ind[iter1]]
                    ):
                        loc_col = ind[data_counter] - block_row_starts_ind[iter1]
                        loc_mat[iter2, loc_col] = data[data_counter]
                        data_counter += 1

                # Compute inverse. np.linalg.inv is supported by numba (May
                # 2016), it is not clear if this is the best option. To be
                # revised
                inv_mat = np.ravel(np.linalg.inv(loc_mat))

                loc_ind = np.arange(
                    full_block_starts_ind[iter1], full_block_starts_ind[iter1 + 1]
                )
                inv_vals[loc_ind] = inv_mat
                # Update fields
            return inv_vals

        v = inv_python(ptr, indices, dat, size)
        return v

    # Remove blocks of size 0
    s = s[s > 0]
    # Variable to check if we have tried and failed with numba
    try_cython = False
    if method == "numba" or method is None:
        try:
            inv_vals = invert_diagonal_blocks_numba(mat, s)
        except np.linalg.LinAlgError:
            raise ValueError("Error in inversion of local linear systems")
        except Exception:
            # This went wrong, fall back on cython
            try_cython = True
    # Variable to check if we should fall back on python
    if method == "cython" or try_cython:
        try:
            inv_vals = invert_diagonal_blocks_cython(mat, s)
        except ImportError as e:
            raise e
    elif method == "python":
        inv_vals = invert_diagonal_blocks_python(mat, s)

    ia = block_diag_matrix(inv_vals, s)
    return ia


def block_diag_matrix(vals, sz):
    """
    Construct block diagonal matrix based on matrix elements and block sizes.

    Parameters
    ----------
    vals: matrix values
    sz: size of matrix blocks

    Returns
    -------
    sps.csr matrix
    """
    row, _ = block_diag_index(sz)
    # This line recovers starting indices of the rows.
    indptr = np.hstack(
        (np.zeros(1), np.cumsum(matrix_compression.rldecode(sz, sz)))
    ).astype("int32")
    return sps.csr_matrix((vals, row, indptr))


def block_diag_index(m, n=None):
    """
    Get row and column indices for block diagonal matrix

    This is intended as the equivalent of the corresponding method in MRST.

    Examples:
    >>> m = np.array([2, 3])
    >>> n = np.array([1, 2])
    >>> i, j = block_diag_index(m, n)
    >>> i, j
    (array([0, 1, 2, 3, 4, 2, 3, 4]), array([0, 0, 1, 1, 1, 2, 2, 2]))
    >>> a = np.array([1, 3])
    >>> i, j = block_diag_index(a)
    >>> i, j
    (array([0, 1, 2, 3, 1, 2, 3, 1, 2, 3]), array([0, 1, 1, 1, 2, 2, 2, 3, 3, 3]))

    Parameters:
        m - ndarray, dimension 1
        n - ndarray, dimension 1, defaults to m

    """
    if n is None:
        n = m

    start = np.hstack((np.zeros(1, dtype="int"), m))
    pos = np.cumsum(start)
    p1 = pos[0:-1]
    p2 = pos[1:] - 1
    p1_full = matrix_compression.rldecode(p1, n)
    p2_full = matrix_compression.rldecode(p2, n)

    i = mcolon.mcolon(p1_full, p2_full + 1)
    sumn = np.arange(np.sum(n))
    m_n_full = matrix_compression.rldecode(m, n)
    j = matrix_compression.rldecode(sumn, m_n_full)
    return i, j


# ------------------- End of methods related to block inversion ---------------


def expand_indices_nd(ind, nd, direction="F"):
    """
    Expand indices from scalar to vector form.

    Examples:
    >>> i = np.array([0, 1, 3])
    >>> __expand_indices_nd(i, 2)
    (array([0, 1, 2, 3, 6, 7]))

    >>> __expand_indices_nd(i, 3, "C")
    (array([0, 3, 9, 1, 4, 10, 2, 5, 11])

    Parameters
    ----------
    ind
    nd
    direction

    Returns
    -------

    """
    dim_inds = np.arange(nd)
    dim_inds = dim_inds[:, np.newaxis]  # Prepare for broadcasting
    new_ind = nd * ind + dim_inds
    new_ind = new_ind.ravel(direction)
    return new_ind


def expand_indices_incr(ind, dim, increment):

    # Convenience method for duplicating a list, with a certain increment

    # Duplicate rows
    ind_nd = np.tile(ind, (dim, 1))
    # Add same increment to each row (0*incr, 1*incr etc.)
    ind_incr = ind_nd + increment * np.array([np.arange(dim)]).transpose()
    # Back to row vector
    ind_new = ind_incr.reshape(-1, order="F")
    return ind_new


def map_hf_2_f(fno=None, subfno=None, nd=None, g=None):
    """
    Create mapping from half-faces to faces for vector problems.
    Either fno, subfno and nd should be given or g (and optinally nd) should be
    given.

    Parameters
    ----------
    EITHER:
       fno (np.ndarray): face numbering in sub-cell topology based on unique subfno
       subfno (np.ndarrary): sub-face numbering
       nd (int): dimension
    OR:
        g (pp.Grid): If a grid is supplied the function will set:
            fno = pp.fvutils.SubcellTopology(g).fno_unique
            subfno = pp.fvutils.SubcellTopology(g).subfno_unique
        nd (int): Optinal, defaults to g.dim. Defines the dimension of the vector.
    Returns
    -------
    """
    if g is not None:
        s_t = SubcellTopology(g)
        fno = s_t.fno_unique
        subfno = s_t.subfno_unique
        if nd is None:
            nd = g.dim
    hfi = expand_indices_nd(subfno, nd)
    hf = expand_indices_nd(fno, nd)
    hf2f = sps.coo_matrix(
        (np.ones(hf.size), (hf, hfi)), shape=(hf.max() + 1, hfi.max() + 1)
    ).tocsr()
    return hf2f


def cell_vector_to_subcell(nd, sub_cell_index, cell_index):

    """
    Create mapping from sub-cells to cells for scalar problems.
    For example, discretization of div_g-term in mpfa with gravity,
    where g is a cell-center vector (dim nd)

    Parameters
        nd: dimension
        sub_cell_index: sub-cell indices
        cell_index: cell indices

    Returns:
        scipy.sparse.csr_matrix (shape num_subcells * nd, num_cells * nd):

    """

    num_cells = cell_index.max() + 1

    rows = sub_cell_index.ravel("F")
    cols = expand_indices_nd(cell_index, nd)
    vals = np.ones(rows.size)
    mat = sps.coo_matrix(
        (vals, (rows, cols)), shape=(sub_cell_index.size, num_cells * nd)
    ).tocsr()

    return mat


def cell_scalar_to_subcell_vector(nd, sub_cell_index, cell_index):

    """
    Create mapping from sub-cells to cells for vector problems.
    For example, discretization of grad_p-term in Biot,
    where p is a cell-center scalar

    Parameters
        nd: dimension
        sub_cell_index: sub-cell indices
        cell_index: cell indices

    Returns:
        scipy.sparse.csr_matrix (shape num_subcells * nd, num_cells):

    """

    num_cells = cell_index.max() + 1

    def build_sc2c_single_dimension(dim):
        rows = np.arange(sub_cell_index[dim].size)
        cols = cell_index
        vals = np.ones(rows.size)
        mat = sps.coo_matrix(
            (vals, (rows, cols)), shape=(sub_cell_index[dim].size, num_cells)
        ).tocsr()
        return mat

    sc2c = build_sc2c_single_dimension(0)
    for i in range(1, nd):
        this_dim = build_sc2c_single_dimension(i)
        sc2c = sps.vstack([sc2c, this_dim])

    return sc2c


def scalar_divergence(g: pp.Grid) -> sps.csr_matrix:
    """
    Get divergence operator for a grid.

    The operator is easily accessible from the grid itself, so we keep it
    here for completeness.

    See also vector_divergence(g)

    Parameters
    ----------
    g grid

    Returns
    -------
    divergence operator
    """
    return g.cell_faces.T.tocsr()


def vector_divergence(g: pp.Grid) -> sps.csr_matrix:
    """
    Get vector divergence operator for a grid g

    It is assumed that the first column corresponds to the x-equation of face
    0, second column is y-equation etc. (and so on in nd>2). The next column is
    then the x-equation for face 1. Correspondingly, the first row
    represents x-component in first cell etc.

    Parameters
    ----------
    g grid

    Returns
    -------
    vector_div (sparse csr matrix), dimensions: nd * (num_cells, num_faces)
    """
    # Scalar divergence
    scalar_div = g.cell_faces

    # Vector extension, convert to coo-format to avoid odd errors when one
    # grid dimension is 1 (this may return a bsr matrix)
    # The order of arguments to sps.kron is important.
    block_div = sps.kron(scalar_div, sps.eye(g.dim)).tocsc()

    return block_div.transpose().tocsr()


def scalar_tensor_vector_prod(
    g: pp.Grid, k: pp.SecondOrderTensor, subcell_topology: SubcellTopology
) -> Tuple[sps.csr_matrix, np.ndarray, np.ndarray]:
    """
    Compute product of normal vectors and tensors on a sub-cell level.
    This is essentially defining Darcy's law for each sub-face in terms of
    sub-cell gradients. Thus, we also implicitly define the global ordering
    of sub-cell gradient variables (via the interpretation of the columns in
    nk).
    NOTE: In the local numbering below, in particular in the variables i and j,
    it is tacitly assumed that g.dim == g.nodes.shape[0] ==
    g.face_normals.shape[0] etc. See implementation note in main method.
    Parameters:
        g (pp.Grid): Discretization grid
        k (pp.Second_order_tensor): The permeability tensor
        subcell_topology (fvutils.SubcellTopology): Wrapper class containing
            subcell numbering.
    Returns:
        nk: sub-face wise product of normal vector and permeability tensor.
        cell_node_blocks pairings of node and cell indices, which together
            define a sub-cell.
        sub_cell_ind: index of all subcells
    """

    # Stack cell and nodes, and remove duplicate rows. Since subcell_mapping
    # defines cno and nno (and others) working cell-wise, this will
    # correspond to a unique rows (Matlab-style) from what I understand.
    # This also means that the pairs in cell_node_blocks uniquely defines
    # subcells, and can be used to index gradients etc.
    cell_node_blocks, blocksz = pp.utils.matrix_compression.rlencode(
        np.vstack((subcell_topology.cno, subcell_topology.nno))
    )

    nd = g.dim

    # Duplicates in [cno, nno] corresponds to different faces meeting at the
    # same node. There should be exactly nd of these. This test will fail
    # for pyramids in 3D
    if not np.all(blocksz == nd):
        raise AssertionError()

    # Define row and column indices to be used for normal_vectors * perm.
    # Rows are based on sub-face numbers.
    # Columns have nd elements for each sub-cell (to store a gradient) and
    # is adjusted according to block sizes
    _, j = np.meshgrid(subcell_topology.subhfno, np.arange(nd))
    sum_blocksz = np.cumsum(blocksz)
    j += pp.utils.matrix_compression.rldecode(sum_blocksz - blocksz[0], blocksz)

    # Distribute faces equally on the sub-faces
    num_nodes = np.diff(g.face_nodes.indptr)
    normals = g.face_normals[:, subcell_topology.fno] / num_nodes[subcell_topology.fno]

    # Represent normals and permeability on matrix form
    ind_ptr = np.hstack((np.arange(0, j.size, nd), j.size))
    normals_mat = sps.csr_matrix((normals.ravel("F"), j.ravel("F"), ind_ptr))
    k_mat = sps.csr_matrix(
        (k.values[::, ::, cell_node_blocks[0]].ravel("F"), j.ravel("F"), ind_ptr)
    )

    nk = normals_mat * k_mat

    # Unique sub-cell indexes are pulled from column indices, we only need
    # every nd column (since nd faces of the cell meet at each vertex)
    sub_cell_ind = j[::, 0::nd]
    return nk, cell_node_blocks, sub_cell_ind


def zero_out_sparse_rows(A, rows, diag=None):
    """
    zeros out given rows from sparse csr matrix. Optionally also set values on
    the diagonal.

    Parameters:
        A: Sparse matrix
        rows (np.ndarray of int): Indices of rows to be eliminated.
        diag (np.ndarray, double, optional): Values to be set to the diagonal
            on the eliminated rows.

    """

    #    A.tocsr()
    ip = A.indptr
    row_indices = mcolon.mcolon(ip[rows], ip[rows + 1])
    A.data[row_indices] = 0
    if diag is not None:
        # now we set the diagonal
        diag_vals = np.zeros(A.shape[1])
        diag_vals[rows] = diag
        A += sps.dia_matrix((diag_vals, 0), shape=A.shape)

    return A


class ExcludeBoundaries(object):
    """Wrapper class to store mappings needed in the finite volume discretizations.
    The original use for this class was for exclusion of equations that are
    redundant due to the presence of boundary conditions, hence the name. The use of
    this class has increased to also include linear transformation that can be applied
    to the subfaces before the exclusion operator. This will typically be a rotation matrix,
    so that the boundary conditions can be specified in an arbitary coordinate system.

    The systems being set up in mpfa (and mpsa) describe continuity of flux and
    potential (respectively stress and displacement) on all sub-faces. For the boundary
    faces, unless a Robin condition is specified, only one of the two should be included
    (e.g. for a Dirichlet boundary condition, there is no concept of continuity of
    flux/stresses). This class contains mappings to eliminate the necessary fields in
    order set the correct boundary conditions.

    """

    def __init__(self, subcell_topology, bound, nd):
        """
        Define mappings to exclude boundary subfaces/components with Dirichlet,
        Neumann or Robin conditions. If bound.bc_type=="scalar" we assign one
        component per subface, while if bound.bc_type=="vector" we assign nd
        components per subface.

        Parameters
        ----------
        subcell_topology (pp.SubcellTopology)
        bound (pp.BoundaryCondition / pp.BoundaryConditionVectorial)
        nd (int)

        Attributes:
        ----------
        basis_matrix: sps.csc_matrix, mapping from all subfaces/components to all
            subfaces/components. Will be applied to other before the exclusion
            operator for the functions self.exlude...(other, transform),
            if transform==True.
        robin_weight: sps.csc_matrix, mapping from all subfaces/components to all
            subfaces/components. Gives the weight that is applied to the displacement in
            the Robin condition.
        exclude_neu: sps.csc_matrix, mapping from all subfaces/components to those having
            pressure continuity
        exclude_dir: sps.csc_matrix, mapping from all subfaces/components to those having
            flux continuity
        exclude_neu_dir: sps.csc_matrix, mapping from all subfaces/components to those
            having both pressure and flux continuity (i.e., Robin + internal)
        exclude_neu_rob: sps.csc_matrix, mapping from all subfaces/components to those
            not having Neumann or Robin conditions (i.e., Dirichlet + internal)
        exclude_rob_dir: sps.csc_matrix, mapping from all subfaces/components to those
            not having Robin or Dirichlet conditions (i.e., Neumann + internal)
        exclude_bnd: sps.csc_matrix, mapping from all subfaces/components to internal
            subfaces/components.
        keep_neu: sps.csc_matrix, mapping from all subfaces/components to only Neumann
            subfaces/components.
        keep_rob: sps.csc_matrix, mapping from all subfaces/components to only Robin
            subfaces/components.
        """
        self.nd = nd
        self.bc_type = bound.bc_type

        # Short hand notation
        num_subfno = subcell_topology.num_subfno_unique
        self.num_subfno = num_subfno
        self.any_rob = np.any(bound.is_rob)

        # Define mappings to exclude boundary values
        if self.bc_type == "scalar":
            self.basis_matrix = self._linear_transformation(bound.basis)
            self.robin_weight = self._linear_transformation(bound.robin_weight)

            self.exclude_neu = self._exclude_matrix(bound.is_neu)
            self.exclude_dir = self._exclude_matrix(bound.is_dir)
            self.exclude_rob = self._exclude_matrix(bound.is_rob)
            self.exclude_neu_dir = self._exclude_matrix(bound.is_neu | bound.is_dir)
            self.exclude_neu_rob = self._exclude_matrix(bound.is_neu | bound.is_rob)
            self.exclude_rob_dir = self._exclude_matrix(bound.is_rob | bound.is_dir)
            self.exclude_bnd = self._exclude_matrix(
                bound.is_rob | bound.is_dir | bound.is_neu
            )
            self.keep_neu = self._exclude_matrix(~bound.is_neu)
            self.keep_rob = self._exclude_matrix(~bound.is_rob)

        elif self.bc_type == "vectorial":
            self.basis_matrix = self._linear_transformation(bound.basis)
            self.robin_weight = self._linear_transformation(bound.robin_weight)

            self.exclude_neu = self._exclude_matrix_xyz(bound.is_neu)
            self.exclude_dir = self._exclude_matrix_xyz(bound.is_dir)
            self.exclude_rob = self._exclude_matrix_xyz(bound.is_rob)
            self.exclude_neu_dir = self._exclude_matrix_xyz(bound.is_neu | bound.is_dir)
            self.exclude_neu_rob = self._exclude_matrix_xyz(bound.is_neu | bound.is_rob)
            self.exclude_rob_dir = self._exclude_matrix_xyz(bound.is_rob | bound.is_dir)
            self.exclude_bnd = self._exclude_matrix_xyz(
                bound.is_rob | bound.is_dir | bound.is_neu
            )
            self.keep_rob = self._exclude_matrix_xyz(~bound.is_rob)
            self.keep_neu = self._exclude_matrix_xyz(~bound.is_neu)

    def _linear_transformation(self, loc_trans):
        """
        Creates a global linear transformation matrix from a set of local matrices.
        The global matrix is a mapping from sub-faces to sub-faces as given by loc_trans.
        The loc_trans matrices are given per sub-face and is a mapping from a nd vector
        on each subface to a nd vector on each subface. (If self.bc_type="scalar" nd=1
        is enforced). The loc_trans is a (nd, nd, num_subfno_unique) matrix where
        loc_trans[:, :, i] gives the local transformation matrix to be applied to
        subface i.

        Example:
        --------
        # We have two subfaces in dimension 2.
        self.num_subfno = 4
        self.nd = 2
        # Identity map on first subface and rotate second by np.pi/2 radians
        loc_trans = np.array([[[1, 0], [0, -1]], [[0, 1], [1, 0]]])
        print(sef._linear_transformation(loc_trans))
            [[1, 0, 0, 0],
             [0, 0, 0, -1],
             [0, 1, 0, 0],
             [0, 0, 1, 0]]
        """
        if self.bc_type == "scalar":
            data = loc_trans
            col = np.arange(self.num_subfno)
            row = np.arange(self.num_subfno)
            return sps.coo_matrix(
                (data, (row, col)), shape=(self.num_subfno, self.num_subfno)
            ).tocsr()
        elif self.bc_type == "vectorial":
            data = loc_trans.ravel("C")
            row = np.arange(self.num_subfno * self.nd).reshape((-1, self.num_subfno))
            row = np.tile(row, (1, self.nd)).ravel("C")
            col = np.tile(np.arange(self.num_subfno * self.nd), (1, self.nd)).ravel()

            return sps.coo_matrix(
                (data, (row, col)),
                shape=(self.num_subfno * self.nd, self.num_subfno * self.nd),
            ).tocsr()
        else:
            raise AttributeError("Unknow loc_trans type: " + self.bc_type)

    def _exclude_matrix(self, ids):
        """
        creates an exclusion matrix. This is a mapping from sub-faces to
        all sub-faces except those given by ids.
        Example:
        ids = [0, 2]
        self.num_subfno = 4
        print(sef._exclude_matrix(ids))
            [[0, 1, 0, 0],
              [0, 0, 0, 1]]
        """
        col = np.argwhere([not it for it in ids])
        row = np.arange(col.size)
        return sps.coo_matrix(
            (np.ones(row.size, dtype=np.bool), (row, col.ravel("C"))),
            shape=(row.size, self.num_subfno),
        ).tocsr()

    def _exclude_matrix_xyz(self, ids):
        col_x = np.argwhere([not it for it in ids[0]])

        col_y = np.argwhere([not it for it in ids[1]])
        col_y += self.num_subfno

        col_neu = np.append(col_x, [col_y])

        if self.nd == 3:
            col_z = np.argwhere([not it for it in ids[2]])
            col_z += 2 * self.num_subfno
            col_neu = np.append(col_neu, [col_z])

        row_neu = np.arange(col_neu.size)
        exclude_nd = sps.coo_matrix(
            (np.ones(row_neu.size), (row_neu, col_neu.ravel("C"))),
            shape=(row_neu.size, self.nd * self.num_subfno),
        ).tocsr()

        return exclude_nd

    def exclude_dirichlet(self, other, transform=True):
        """
        Mapping to exclude faces/components with Dirichlet boundary conditions from
        local systems.

        Parameters:
            other (scipy.sparse matrix): Matrix of local equations for
                continuity of flux and pressure.

        Returns:
            scipy.sparse matrix, with rows corresponding to faces/components with
                Dirichlet conditions eliminated.

        """
        exclude_dirichlet = self.exclude_dir
        if transform:
            return exclude_dirichlet * self.basis_matrix * other
        return exclude_dirichlet * other

    def exclude_neumann(self, other, transform=True):
        """
        Mapping to exclude faces/components with Neumann boundary conditions from
        local systems.

        Parameters:
            other (scipy.sparse matrix): Matrix of local equations for
                continuity of flux and pressure.

        Returns:
            scipy.sparse matrix, with rows corresponding to faces/components with
                Neumann conditions eliminated.
        """
        if transform:
            return self.exclude_neu * self.basis_matrix * other
        return self.exclude_neu * other

    def exclude_neumann_robin(self, other, transform=True):
        """
        Mapping to exclude faces/components with Neumann and Robin boundary
        conditions from local systems.

        Parameters:
            other (scipy.sparse matrix): Matrix of local equations for
                continuity of flux and pressure.

        Returns:
            scipy.sparse matrix, with rows corresponding to faces/components with
                Neumann conditions eliminated.
        """
        if transform:
            return self.exclude_neu_rob * self.basis_matrix * other
        else:
            return self.exclude_neu_rob * other

    def exclude_neumann_dirichlet(self, other, transform=True):
        """
        Mapping to exclude faces/components with Neumann and Dirichlet boundary
        conditions from local systems.

        Parameters:
            other (scipy.sparse matrix): Matrix of local equations for
                continuity of flux and pressure.

        Returns:
            scipy.sparse matrix, with rows corresponding to faces/components with
                Neumann conditions eliminated.
        """
        if transform:
            return self.exclude_neu_dir * self.basis_matrix * other
        return self.exclude_neu_dir * other

    def exclude_robin_dirichlet(self, other, transform=True):
        """
        Mapping to exclude faces/components with Robin and Dirichlet boundary
        conditions from local systems.

        Parameters:
            other (scipy.sparse matrix): Matrix of local equations for
                continuity of flux and pressure.

        Returns:
            scipy.sparse matrix, with rows corresponding to faces/components with
                Neumann conditions eliminated.
        """
        if transform:
            return self.exclude_rob_dir * self.basis_matrix * other
        return self.exclude_rob_dir * other

    def exclude_boundary(self, other, transform=False):
        """Mapping to exclude faces/component with any boundary condition from
        local systems.

        Parameters:
            other (scipy.sparse matrix): Matrix of local equations for
                continuity of flux and pressure.

        Returns:
            scipy.sparse matrix, with rows corresponding to faces/components with
                Neumann conditions eliminated.

        """
        if transform:
            return self.exclude_bnd * self.basis_matrix * other
        return self.exclude_bnd * other

    def keep_robin(self, other, transform=True):
        """
        Mapping to exclude faces/components that is not on the Robin boundary
        conditions from local systems.

        Parameters:
            other (scipy.sparse matrix): Matrix of local equations for
                continuity of flux and pressure.

        Returns:
            scipy.sparse matrix, with rows corresponding to faces/components with
                all but Robin conditions eliminated.
        """
        if transform:
            return self.keep_rob * self.basis_matrix * other
        return self.keep_rob * other

    def keep_neumann(self, other, transform=True):
        """
        Mapping to exclude faces/components that is not on the Neumann boundary
        conditions from local systems.

        Parameters:
            other (scipy.sparse matrix): Matrix of local equations for
                continuity of flux and pressure.

        Returns:
            scipy.sparse matrix, with rows corresponding to faces/components with
                all but Neumann conditions eliminated.
        """
        if transform:
            return self.keep_neu * self.basis_matrix * other
        return self.keep_neu * other


# -----------------End of class ExcludeBoundaries-----------------------------


def partial_update_discretization(
    g: pp.Grid,  # Grid
    data: Dict,  # full data dictionary for this grid
    keyword: str,  # keyword for the target discretization
    discretize: Callable,  # Discretization operation
    dim: Optional[int] = None,  # dimension. Used to expand vector quantities
    scalar_cell_right: Optional[List[str]] = None,  # See method documentation
    vector_cell_right: Optional[List[str]] = None,
    scalar_face_right: Optional[List[str]] = None,
    vector_face_right: Optional[List[str]] = None,
    scalar_cell_left: Optional[List[str]] = None,
    vector_cell_left: Optional[List[str]] = None,
    scalar_face_left: Optional[List[str]] = None,
    vector_face_left: Optional[List[str]] = None,
    second_keyword: Optional[str] = None,  # Used for biot discertization
) -> None:
    """Do partial update of discretization scheme.

    This is intended as a helper function for the update_discretization methods of
    fv schemes. In particular, this method allows for a unified implementation of
    update in mpfa, mpsa and biot.

    The implementation is somewhat heavy to cover both mpfa, mpsa and biot.

    Parameters scalar_cell_right, vector_face_left etc. are lists of keys in the
    discretization matrix dictionary. They are used to tell whehter the matrix should
    be considered a cell or face quantity, and scalar of vector. Left and right are
    used to map rows and columns, respectively.
    Together these fields allows for mapping a discretization between grids.

    If a term misses a right or left mapping, it will be ignored.

    """
    # Process input
    if scalar_cell_right is None:
        scalar_cell_right = []
    if vector_cell_right is None:
        vector_cell_right = []
    if scalar_face_right is None:
        scalar_face_right = []
    if vector_face_right is None:
        vector_face_right = []
    if scalar_cell_left is None:
        scalar_cell_left = []
    if vector_cell_left is None:
        vector_cell_left = []
    if scalar_face_left is None:
        scalar_face_left = []
    if vector_face_left is None:
        vector_face_left = []

    if dim is None:
        dim = g.dim

    update_info = data["update_discretization"]
    # By default, neither cells nor faces have been updated
    update_cells = update_info.get("modified_cells", np.array([], dtype=np.int))
    update_faces = update_info.get("modified_faces", np.array([], dtype=np.int))

    # Mappings of cells and faces. Default to identity maps
    cell_map = update_info.get("map_cells", sps.identity(g.num_cells))
    face_map = update_info.get("map_faces", sps.identity(g.num_faces))

    # left cell quantities (known example: div_u term in Biot), are a bit special
    # in that they require expanded computational stencils.
    # To see this, consider an update of a single cell. For a left face quantity,
    # this would require update of the neighboring faces, as will be detected by the
    # cell_ind_for_partial_update below. The necessary update to nearby cells would
    # be achieved by the subsequent multiplication with a divergence. For left cell
    # matrices, the latter step is not available, thus the necessary overlap in
    # stencil must be explicitly set.
    if len(vector_cell_left) > 0 or len(scalar_cell_left) > 0:
        update_cells = pp.partition.overlap(g, update_cells, 1)

        # We will need the non-updated cells as well (but not faces, for similar
        # reasons as outlined above).
        passive_cells = np.setdiff1d(np.arange(g.num_cells), update_cells)

    do_discretize = False
    # The actual discretization stencil may be larger than the modified cells and
    # faces (if specified).
    _, active_faces = pp.fvutils.cell_ind_for_partial_update(
        g, cells=update_cells, faces=update_faces
    )
    active_faces = np.unique(active_faces)

    param = data[pp.PARAMETERS][keyword]
    if update_cells.size > 0:
        param["specified_cells"] = update_cells
        do_discretize = True
    if update_faces.size > 0:
        param["specified_faces"] = update_faces
        do_discretize = True

    # Loop over all existing discretization matrices. Map rows and columns,
    # according to the left/right, cell/face and scalar/vector specifications.
    # Also eliminate contributions to rows that will also be updated (but not
    # columns, a non-updated row should keep its information about a column
    # to be updated).
    mat_dict = data[pp.DISCRETIZATION_MATRICES][keyword]
    mat_dict_copy = {}
    for key, val in mat_dict.items():
        mat = val

        # First multiplication from the right
        if key in scalar_cell_right:
            mat = mat * cell_map.T
        elif key in vector_cell_right:
            mat = mat * sps.kron(cell_map.T, sps.eye(dim))
        elif key in scalar_face_right:
            mat = mat * face_map.T
        elif key in vector_face_right:
            mat = mat * sps.kron(face_map.T, sps.eye(dim))
        else:
            # If no mapping is provided, we assume the matrix is not part of the
            # target discretization, and ignore it.
            continue

        # Mapping of faces. Enforce csr format to enable elimination of rows below.
        if key in scalar_cell_left:
            mat = cell_map * mat
            # Zero out existing contributions from the active faces. This is necessary
            # due to the expansive computational stencils for MPxA methods.
            pp.fvutils.remove_nonlocal_contribution(update_cells, 1, mat)
        elif key in vector_cell_left:
            # Need a tocsr() here to work with row-based elimination
            mat = (sps.kron(cell_map, sps.eye(dim)) * mat).tocsr()
            pp.fvutils.remove_nonlocal_contribution(update_cells, dim, mat)
        elif key in scalar_face_left:
            mat = face_map * mat
            pp.fvutils.remove_nonlocal_contribution(active_faces, 1, mat)
        elif key in vector_face_left:
            mat = (sps.kron(face_map, sps.eye(dim)) * mat).tocsr()
            pp.fvutils.remove_nonlocal_contribution(active_faces, dim, mat)
        else:
            # If no mapping is provided, we assume the matrix is not part of the
            # target discretization, and ignore it.
            continue

        mat_dict_copy[key] = mat

    # Do the actual discretization
    if do_discretize:
        discretize(g, data)

    # Define new discretization as a combination of mapped and rediscretized
    for key, val in data[pp.DISCRETIZATION_MATRICES][keyword].items():
        # If the key is present in the matrix dictionary of the second_keyword,
        # we skip it, and handle below.
        # See comment on Biot discretization below
        if (
            second_keyword is not None
            and key in data[pp.DISCRETIZATION_MATRICES][second_keyword].keys()
        ):
            continue

        if (
            key in data[pp.DISCRETIZATION_MATRICES][keyword].keys()
            and key in mat_dict_copy.keys()
        ):
            # By now, the two matrices should have compatible size
            data[pp.DISCRETIZATION_MATRICES][keyword][key] = mat_dict_copy[key] + val

    # The Biot discretization is special, in that it places part of matrices in
    # the mechanics dictionary, a second part in flow. If a second keyword is provided,
    # the corresponding matrices must be processed, and added with the stored, mapped
    # values.
    # Implementation note: we assume that the previous discretizations are all placed
    # under the primary keyword, see Biot for an example of the necessary pre-processing.
    # It could perhaps have been better allow for processing of two keywords in the
    # mapping, but the implementation ended up being as it is.
    if second_keyword is not None:
        for key, val in data[pp.DISCRETIZATION_MATRICES][second_keyword].items():
            if key in mat_dict_copy.keys():
                if key in scalar_cell_left:
                    remove_nonlocal_contribution(passive_cells, 1, val)
                elif key in vector_cell_left:
                    remove_nonlocal_contribution(passive_cells, dim, val)
                data[pp.DISCRETIZATION_MATRICES][second_keyword][key] = (
                    mat_dict_copy[key] + val
                )


def cell_ind_for_partial_update(
    g: pp.Grid,
    cells: np.ndarray = None,
    faces: np.ndarray = None,
    nodes: np.ndarray = None,
) -> Tuple[np.ndarray, np.ndarray]:
    """Obtain indices of cells and faces needed for a partial update of the
    discretization stencil.

    Implementation note: This function should really be split into three parts,
    one for each of the modes (cell, face, node).

    The subgrid can be specified in terms of cells, faces and nodes to be
    updated. The method will then define a sufficiently large subgrid to
    account for changes in the flux discretization. The idea is that cells are
    used to account for updates in material parameters (or geometry), faces
    when faces are split (fracture growth), while the parameter nodes is mainly
    aimed at a gradual build of the discretization of the entire grid (for
    memory conservation, see comments in mpfa.mpfa()). For more details, see
    the implementations and comments below.

    Cautionary note: The option to combine cells, faces and nodes in one go has
    not been tested. Problems may arise for grid configurations where separate
    regions are close to touching. This is however speculation at the time of
    writing.

    Parameters:
        g (core.grids.grid): grid to be discretized
        cells (np.array, int, optional): Index of cells on which to base the
            subgrid computation. Defaults to None.
        faces (np.array, int, optional): Index of faces on which to base the
            subgrid computation. Defaults to None.
        nodes (np.array, int, optional): Index of faces on which to base the
            subgrid computation. Defaults to None.

    Returns:
        np.array, int: Cell indexes of the subgrid. No guarantee that they form
            a connected grid.
        np.array, int: Indexes of faces to have their discretization updated.

    """

    # Faces that are active, and should have their discretization stencil
    # updated / returned.
    active_faces = np.zeros(g.num_faces, dtype=np.bool)

    # Index of cells to include in the subgrid.
    cell_ind = np.empty(0)

    if cells is not None:
        # To understand the update stencil for a cell-based update, consider
        # the Cartesian 2d configuration below.
        #
        #    _ s s s _
        #    s o o o s
        #    s o x o s
        #    s o o o s
        #    - s s s -
        #
        # The central cell (x) is to be updated. The support of MPFA basis
        # functions dictates that the stencil between the central cell and its
        # primary neighbors (o) must be updated, as must the stencil for the
        # sub-faces between o-cells that share a vertex with x. Since the
        # flux information is stored face-wise (not sub-face), the whole o-o
        # faces must be recomputed, and this involves the secondary neighbors
        # of x (denoted s). This is most easily realized by defining an overlap
        # of 2. This will also involve some cells and nodes not needed;
        # specifically those marked by -. This requires quite a song and dance,
        # see below; but most of this is necessary to get hold of the active
        # faces anyhow.
        #
        # Note that a simpler option, with a somewhat higher computational cost,
        # would be to define
        #   cell_overlap = partition.overlap(g, cells, num_layers=2)
        # This would however include more cells (all marked - in the
        # illustration, and potentially significantly many more in 3d, in
        # particular for unstructured grids).

        cn = g.cell_nodes()

        # The active faces (to be updated; (o-x and o-o above) are those that
        # share at least one vertex with cells in ind.
        prim_cells = np.zeros(g.num_cells, dtype=np.bool)
        prim_cells[cells] = 1
        # Vertexes of the cells
        active_vertexes = np.zeros(g.num_nodes, dtype=np.bool)
        active_vertexes[np.squeeze(np.where(cn * prim_cells > 0))] = 1

        # Faces of the vertexes, these will be the active faces.
        active_face_ind = np.squeeze(
            np.where(g.face_nodes.transpose() * active_vertexes > 0)
        )
        active_faces[active_face_ind] = 1

        # Secondary vertexes, involved in at least one of the active faces,
        # that is, the faces to be updated. Corresponds to vertexes between o-o
        # above.
        active_vertexes[np.squeeze(np.where(g.face_nodes * active_faces > 0))] = 1

        # Finally, get hold of all cells that shares one of the secondary
        # vertexes.
        cells_overlap = np.squeeze(np.where((cn.transpose() * active_vertexes) > 0))
        # And we have our overlap!
        cell_ind = np.hstack((cell_ind, cells_overlap))

    if faces is not None:
        # The faces argument is intended used when the configuration of the
        # specified faces has changed, e.g. due to the introduction of an
        # external boundary. This requires the recomputation of all faces that
        # share nodes with the specified faces. Since data is not stored on
        # sub-faces. This further requires the inclusion of all cells that
        # share a node with a secondary face.
        #
        #      o o o
        #    o o x o o
        #    o o x o o
        #      o o o
        #
        # To illustrate for the Cartesian configuration above: The face
        # between the two x-cells are specified, and this requires the
        # inclusion of all o-cells.
        #

        cf = g.cell_faces
        # This avoids overwriting data in cell_faces.
        data = np.ones_like(cf.data)
        cf = sps.csc_matrix((data, cf.indices, cf.indptr))

        primary_faces = np.zeros(g.num_faces, dtype=np.bool)
        primary_faces[faces] = 1

        # The active faces are those sharing a vertex with the primary faces
        primary_vertex = np.zeros(g.num_nodes, dtype=np.bool)
        primary_vertex[np.squeeze(np.where((g.face_nodes * primary_faces) > 0))] = 1
        active_face_ind = np.squeeze(
            np.where((g.face_nodes.transpose() * primary_vertex) > 0)
        )
        active_faces[active_face_ind] = 1

        # Find vertexes of the active faces
        active_nodes = np.zeros(g.num_nodes, dtype=np.bool)
        active_nodes[np.squeeze(np.where((g.face_nodes * active_faces) > 0))] = 1

        active_cells = np.zeros(g.num_cells, dtype=np.bool)
        # Primary cells, those that have the faces as a boundary
        cells_overlap = np.squeeze(
            np.where((g.cell_nodes().transpose() * active_nodes) > 0)
        )
        cell_ind = np.hstack((cell_ind, cells_overlap))

    if nodes is not None:
        # Pick out all cells that have the specified nodes as a vertex.
        # The active faces will be those that have all their vertexes included
        # in nodes.
        cn = g.cell_nodes()
        # Introduce active nodes, and make the input nodes active
        # The data type of active_vertex is int (in contrast to similar cases
        # in other parts of this function), since we will use it to count the
        # number of active face_nodes below.
        active_vertexes = np.zeros(g.num_nodes, dtype=np.int)
        active_vertexes[nodes] = 1

        # Find cells that share these nodes
        active_cells = np.squeeze(np.where((cn.transpose() * active_vertexes) > 0))
        # Append the newly found active cells
        cell_ind = np.hstack((cell_ind, active_cells))

        # Multiply face_nodes.transpose() (e.g. node-faces) with the active
        # vertexes to get the number of active nodes perm face
        num_active_face_nodes = np.array(g.face_nodes.transpose() * active_vertexes)
        # Total number of nodes per face
        num_face_nodes = np.array(g.face_nodes.sum(axis=0))
        # Active faces are those where all nodes are active.
        active_face_ind = np.squeeze(
            np.argwhere((num_active_face_nodes == num_face_nodes).ravel("F"))
        )
        active_faces[active_face_ind] = 1

    face_ind = np.atleast_1d(np.squeeze(np.where(active_faces)))

    # Do a sort of the indexes to be returned.
    cell_ind.sort()
    face_ind.sort()
    # Return, with data type int
    return cell_ind.astype("int"), face_ind.astype("int")


def map_subgrid_to_grid(
    g: pp.Grid,
    loc_faces: np.ndarray,
    loc_cells: np.ndarray,
    is_vector: bool,
    nd: Optional[int] = None,
) -> Tuple[np.ndarray, np.ndarray]:
    """Obtain mappings from the cells and faces of a subgrid back to a larger grid.

    Parameters:
        g (pp.Grid): The larger grid.
        loc_faces (np.ndarray): For each face in the subgrid, the index of the
            corresponding face in the larger grid.
        loc_cells (np.ndarray): For each cell in the subgrid, the index of the
            corresponding cell in the larger grid.
        is_vector (bool): If True, the returned mappings are sized to fit with vector
            variables, with nd elements per cell and face.
        nd (int, optional): Dimension. Defaults to g.dim.

    Retuns:
        sps.csr_matrix, size (g.num_faces, loc_faces.size): Mapping from local to
            global faces. If is_vector is True, the size is multiplied with g.dim.
        sps.csr_matrix, size (loc_cells.size, g.num_cells): Mapping from global to
            local cells. If is_vector is True, the size is multiplied with g.dim.

    """
    if nd is None:
        nd = g.dim

    num_faces_loc = loc_faces.size
    num_cells_loc = loc_cells.size

    if is_vector:
        face_map = sps.csr_matrix(
            (
                np.ones(num_faces_loc * nd),
                (expand_indices_nd(loc_faces, nd), np.arange(num_faces_loc * nd)),
            ),
            shape=(g.num_faces * nd, num_faces_loc * nd),
        )

        cell_map = sps.csr_matrix(
            (
                np.ones(num_cells_loc * nd),
                (np.arange(num_cells_loc * nd), expand_indices_nd(loc_cells, nd)),
            ),
            shape=(num_cells_loc * nd, g.num_cells * nd),
        )
    else:
        face_map = sps.csr_matrix(
            (np.ones(num_faces_loc), (loc_faces, np.arange(num_faces_loc))),
            shape=(g.num_faces, num_faces_loc),
        )
        cell_map = sps.csr_matrix(
            (np.ones(num_cells_loc), (np.arange(num_cells_loc), loc_cells)),
            shape=(num_cells_loc, g.num_cells),
        )
    return face_map, cell_map


def compute_darcy_flux(
    gb,
    keyword="flow",
    keyword_store=None,
    d_name="darcy_flux",
    p_name="pressure",
    lam_name="mortar_solution",
    data=None,
    from_iterate=False,
):
    """
    Computes darcy_flux over all faces in the entire grid /grid bucket given
    pressures for all nodes, provided as node properties.

    Parameter:
    gb: grid bucket with the following data fields for all nodes/grids:
        'flux': Internal discretization of fluxes.
        'bound_flux': Discretization of boundary fluxes.
        'pressure': Pressure values for each cell of the grid (overwritten by p_name).
        'bc_val': Boundary condition values.
            and the following edge property field for all connected grids:
        'coupling_flux': Discretization of the coupling fluxes.
    keyword (str): defaults to 'flow'. The parameter keyword used to obtain the
        data necessary to compute the fluxes.
    keyword_store (str): defaults to keyword. The parameter keyword determining
        where the data will be stored.
    d_name (str): defaults to 'darcy_flux'. The parameter name which the computed
        darcy_flux will be stored by in the dictionary.
    p_name (str): defaults to 'pressure'. The keyword that the pressure
        field is stored by in the dictionary.
    lam_name (str): defaults to 'mortar_solution'. The keyword that the mortar flux
        field is stored by in the dictionary.
    data (dictionary): defaults to None. If gb is mono-dimensional grid the data
        dictionary must be given. If gb is a multi-dimensional grid, this variable has
        no effect.

    Returns:
        gb, the same grid bucket with the added field 'darcy_flux' added to all
        node data fields. Note that the fluxes between grids will be added only
        at the gb edge, not at the node fields. The signs of the darcy_flux
        correspond to the directions of the normals, in the edge/coupling case
        those of the higher grid. For edges beteween grids of equal dimension,
        there is an implicit assumption that all normals point from the second
        to the first of the sorted grids (gb.sorted_nodes_of_edge(e)).

    """

    def extract_variable(d, var):
        if from_iterate:
            return d[pp.STATE][pp.ITERATE][var]
        else:
            return d[pp.STATE][var]

    def calculate_flux(param_dict, mat_dict, d):
        # Calculate the flux. First contributions from pressure and boundary conditions
        dis = (
            mat_dict["flux"] * extract_variable(d, p_name)
            + mat_dict["bound_flux"] * param_dict["bc_values"]
        )
        # Discretization of vector source terms
        vector_source_discr = mat_dict["vector_source"]
        # Get the actual source term - put to zero if not provided
        vector_source = param_dict.get(
            "vector_source", np.zeros(vector_source_discr.shape[1])
        )
        dis += vector_source_discr * vector_source
        return dis

    if keyword_store is None:
        keyword_store = keyword
    if not isinstance(gb, GridBucket) and not isinstance(gb, pp.GridBucket):
        parameter_dictionary = data[pp.PARAMETERS][keyword]
        matrix_dictionary = data[pp.DISCRETIZATION_MATRICES][keyword]
        if "flux" in matrix_dictionary:
            dis = calculate_flux(parameter_dictionary, matrix_dictionary, data)
        else:
            raise ValueError(
                """Darcy_Flux can only be computed if a flux-based
                                 discretization has been applied"""
            )
        data[pp.PARAMETERS][keyword_store][d_name] = dis
        return

    # Compute fluxes from pressures internal to the subdomain, and for global
    # boundary conditions.
    for g, d in gb:
        parameter_dictionary = d[pp.PARAMETERS][keyword]
        matrix_dictionary = d[pp.DISCRETIZATION_MATRICES][keyword]
        if "flux" in matrix_dictionary:
            dis = calculate_flux(parameter_dictionary, matrix_dictionary, d)
        else:
            raise ValueError(
                """Darcy_Flux can only be computed if a flux-based
                             discretization has been applied"""
            )

        d[pp.PARAMETERS][keyword_store][d_name] = dis
    # Compute fluxes over internal faces, induced by the mortar flux. These
    # are a critical part of what makes MPFA consistent, but will not be
    # present for TPFA.
    # Note that fluxes over faces on the subdomain boundaries are not included,
    # these are already accounted for in the mortar solution.
    for e, d in gb.edges():
        g_h = gb.nodes_of_edge(e)[1]
        d_h = gb.node_props(g_h)
        # The mapping mortar_to_hat_bc contains is composed of a mapping to
        # faces on the higher-dimensional grid, and computation of the induced
        # fluxes.

        bound_flux = d_h[pp.DISCRETIZATION_MATRICES][keyword]["bound_flux"]
        induced_flux = (
            bound_flux
            * d["mortar_grid"].mortar_to_master_int()
            * extract_variable(d, lam_name)
        )
        # Remove contribution directly on the boundary faces.
        induced_flux[g_h.tags["fracture_faces"]] = 0
        d_h[pp.PARAMETERS][keyword_store][d_name] += induced_flux
        d[pp.PARAMETERS][keyword_store][d_name] = extract_variable(d, lam_name).copy()


def boundary_to_sub_boundary(bound, subcell_topology):
    """
    Convert a boundary condition defined for faces to a boundary condition defined by
    subfaces.

    Parameters:
    -----------
    bound (pp.BoundaryCondition/pp.BoundarConditionVectorial):
        Boundary condition given for faces.
    subcell_topology (pp.fvutils.SubcellTopology):
        The subcell topology defining the finite volume subgrid.

    Returns:
    --------
    pp.BoundarCondition/pp.BoundarConditionVectorial: An instance of the
        BoundaryCondition/BoundaryConditionVectorial class, where all face values of
        bound has been copied to the subfaces as defined by subcell_topology.
    """
    bound = bound.copy()
    bound.is_dir = np.atleast_2d(bound.is_dir)[:, subcell_topology.fno_unique].squeeze()
    bound.is_rob = np.atleast_2d(bound.is_rob)[:, subcell_topology.fno_unique].squeeze()
    bound.is_neu = np.atleast_2d(bound.is_neu)[:, subcell_topology.fno_unique].squeeze()
    bound.is_internal = np.atleast_2d(bound.is_internal)[
        :, subcell_topology.fno_unique
    ].squeeze()
    if bound.robin_weight.ndim == 3:
        bound.robin_weight = bound.robin_weight[:, :, subcell_topology.fno_unique]
        bound.basis = bound.basis[:, :, subcell_topology.fno_unique]
    else:
        bound.robin_weight = bound.robin_weight[subcell_topology.fno_unique]
        bound.basis = bound.basis[subcell_topology.fno_unique]
    bound.num_faces = np.max(subcell_topology.subfno) + 1
    bound.bf = np.where(np.isin(subcell_topology.fno, bound.bf))[0]
    return bound


def append_dofs_of_discretization(g, d, kw1, kw2, k_dof):
    """
        Appends rows to existing discretizations stored as 'stress' and
        'bound_stress' in the data dictionary on the nodes. Only applies to the
        highest dimension (for now, at least). The newly added faces are found
        from 'new_faces' in the data dictionary.
        Assumes all new rows and columns should be appended, not inserted to
        the "interior" of the discretization matrices.
        g -     grid object
        d -     corresponding data dictionary
        kw1 -   keyword for the stored discretization in the data dictionary,
                e.g. 'flux'
        kw2 -   keyword for the stored boundary discretization in the data
                dictionary, e.g. 'bound_flux'
        """
    cells = d["new_cells"]
    faces = d["new_faces"]
    n_new_cells = cells.size * k_dof
    n_new_faces = faces.size * k_dof

    # kw1
    new_rows = sps.csr_matrix((n_new_faces, g.num_cells * k_dof - n_new_cells))
    new_columns = sps.csr_matrix((g.num_faces * k_dof, n_new_cells))
    d[kw1] = sps.hstack([sps.vstack([d[kw1], new_rows]), new_columns], format="csr")
    # kw2
    new_rows = sps.csr_matrix((n_new_faces, g.num_faces * k_dof - n_new_faces))
    new_columns = sps.csr_matrix((g.num_faces * k_dof, n_new_faces))
    d[kw2] = sps.hstack([sps.vstack([d[kw2], new_rows]), new_columns], format="csr")


def partial_discretization(
    g, data, tensor, bnd, apertures, partial_discr, physics="flow"
):
    """
    Perform a partial (local) multi-point discretization on a grid with
    provided data, tensor and boundary conditions by
        1)  Appending the existing discretization matrices to the right size
        according to the added cells and faces.
        2)  Discretizing on the relevant subgrids by calls to the provided
        partial discretization function (mpfa_partial or mpsa_partial).
        3)  Zeroing out the rows corresponding to the updated faces.
        4)  Inserting the newly computed values to the just deleted rows.
    """
    # Get keywords and affected geometry
    known_physics = ["flow", "mechanics"]
    assert physics in known_physics
    if physics == "flow":
        kw1, kw2 = "flux", "bound_flux"
        dof_multiplier = 1
    elif physics == "mechanics":
        kw1, kw2 = "stress", "bound_stress"
        dof_multiplier = g.dim
    cells = g.tags.get("discretize_cells")
    faces = g.tags.get("discretize_faces")
    nodes = g.tags.get("discretize_nodes")

    # Update the existing discretization to the right size
    append_dofs_of_discretization(g, data, kw1, kw2, dof_multiplier)
    trm, bound_flux, affected_faces = partial_discr(
        g,
        tensor,
        bnd,
        cells=cells,
        faces=faces,
        nodes=nodes,
        apertures=apertures,
        inverter=None,
    )

    # Account for dof offset for mechanical problem
    affected_faces = expand_indices_nd(affected_faces, dof_multiplier)

    zero_out_sparse_rows(data[kw1], affected_faces)
    zero_out_sparse_rows(data[kw2], affected_faces)
    data[kw1] += trm
    data[kw2] += bound_flux<|MERGE_RESOLUTION|>--- conflicted
+++ resolved
@@ -6,11 +6,7 @@
 between these methods, the current structure with multiple auxiliary methods emerged.
 
 """
-<<<<<<< HEAD
-from __future__ import division
-=======
 from typing import Any, Callable, Dict, Generator, List, Optional, Tuple
->>>>>>> 95685154
 
 import numpy as np
 import scipy.sparse as sps
@@ -1902,19 +1898,19 @@
 
 def append_dofs_of_discretization(g, d, kw1, kw2, k_dof):
     """
-        Appends rows to existing discretizations stored as 'stress' and
-        'bound_stress' in the data dictionary on the nodes. Only applies to the
-        highest dimension (for now, at least). The newly added faces are found
-        from 'new_faces' in the data dictionary.
-        Assumes all new rows and columns should be appended, not inserted to
-        the "interior" of the discretization matrices.
-        g -     grid object
-        d -     corresponding data dictionary
-        kw1 -   keyword for the stored discretization in the data dictionary,
-                e.g. 'flux'
-        kw2 -   keyword for the stored boundary discretization in the data
-                dictionary, e.g. 'bound_flux'
-        """
+    Appends rows to existing discretizations stored as 'stress' and
+    'bound_stress' in the data dictionary on the nodes. Only applies to the
+    highest dimension (for now, at least). The newly added faces are found
+    from 'new_faces' in the data dictionary.
+    Assumes all new rows and columns should be appended, not inserted to
+    the "interior" of the discretization matrices.
+    g -     grid object
+    d -     corresponding data dictionary
+    kw1 -   keyword for the stored discretization in the data dictionary,
+            e.g. 'flux'
+    kw2 -   keyword for the stored boundary discretization in the data
+            dictionary, e.g. 'bound_flux'
+    """
     cells = d["new_cells"]
     faces = d["new_faces"]
     n_new_cells = cells.size * k_dof
