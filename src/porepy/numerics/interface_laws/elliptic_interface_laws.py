"""
Coupling conditions between subdomains for elliptic equations.

Current content:
    Robin-type couplings, as decsribed by Martin et al 2005.
    Full continuity conditions between subdomains
"""
import numpy as np
import scipy.sparse as sps

import porepy as pp


class RobinCoupling(object):
    """ A condition with resistance to flow between subdomains. Implementation
        of the model studied (though not originally proposed) by Martin et
        al 2005.

        @ALL: We should probably make an abstract superclass for all couplers,
        similar to for all elliptic discretizations, so that new
        implementations know what must be done.

    """

    def __init__(self, keyword, discr_master, discr_slave=None):
        # @ALL should the node discretization default to Tpfa?
        self.keyword = keyword
        if discr_slave is None:
            discr_slave = discr_master
        self.discr_master = discr_master
        self.discr_slave = discr_slave

    def _key(self):
        return self.keyword + "_"

    def _discretization_key(self):
        return self._key() + pp.DISCRETIZATION

    def ndof(self, mg):
        return mg.num_cells

    def discretize(self, g_h, g_l, data_h, data_l, data_edge):
        """ Discretize the interface law and store the discretization in the
        edge data.

        TODO: Right now, we are a bit unclear on whether it is required that g_h
        represents the higher-dimensional domain. It should not need to do so.
        TODO: Clean up in the aperture concept.

        Parameters:
            g_h: Grid of the master domanin.
            g_l: Grid of the slave domain.
            data_h: Data dictionary for the master domain.
            data_l: Data dictionary for the slave domain.
            data_edge: Data dictionary for the edge between the domains.

        """
        matrix_dictionary_edge = data_edge[pp.DISCRETIZATION_MATRICES][self.keyword]
        parameter_dictionary_edge = data_edge[pp.PARAMETERS][self.keyword]
        parameter_dictionary_h = data_h[pp.PARAMETERS][self.discr_master.keyword]
        # Mortar data structure.
        mg = data_edge["mortar_grid"]

        faces_h, cells_h, _ = sps.find(g_h.cell_faces)
        ind_faces_h = np.unique(faces_h, return_index=True)[1]
        cells_h = cells_h[ind_faces_h]

        inv_M = sps.diags(1.0 / mg.cell_volumes)

        # Normal permeability and aperture of the intersection
        inv_k = 1.0 / (2.0 * parameter_dictionary_edge["normal_diffusivity"])
        aperture_h = parameter_dictionary_h["aperture"]

        proj = mg.master_to_mortar_avg()

        Eta = sps.diags(np.divide(inv_k, proj * aperture_h[cells_h]))

        # @ALESSIO, @EIRIK: the tpfa and vem couplers use different sign
        # conventions here. We should be very careful.
        matrix_dictionary_edge["Robin_discr"] = -inv_M * Eta

    def assemble_matrix_rhs(
        self, g_master, g_slave, data_master, data_slave, data_edge, matrix
    ):
        """ Assemble the dicretization of the interface law, and its impact on
        the neighboring domains.

        Parameters:
            g_master: Grid on one neighboring subdomain.
            g_slave: Grid on the other neighboring subdomain.
            data_master: Data dictionary for the master suddomain
            data_slave: Data dictionary for the slave subdomain.
            data_edge: Data dictionary for the edge between the subdomains
            matrix_master: original discretization for the master subdomain
            matrix_slave: original discretization for the slave subdomain

            The discretization matrices must be included since they will be
            changed by the imposition of Neumann boundary conditions on the
            internal boundary in some numerical methods (Read: VEM, RT0)

        """
        matrix_dictionary_edge = data_edge[pp.DISCRETIZATION_MATRICES][self.keyword]
        if not "Robin_discr" in matrix_dictionary_edge:
            self.discretize(g_master, g_slave, data_master, data_slave, data_edge)

        grid_swap = g_master.dim < g_slave.dim
        if grid_swap:
            g_master, g_slave = g_slave, g_master
            data_master, data_slave = data_slave, data_master

        master_ind = 0
        slave_ind = 1

        # Generate matrix for the coupling. This can probably be generalized
        # once we have decided on a format for the general variables
        mg = data_edge["mortar_grid"]

        dof_master = self.discr_master.ndof(g_master)
        dof_slave = self.discr_slave.ndof(g_slave)

        if not dof_master == matrix[master_ind, master_ind].shape[1]:
            raise ValueError(
                """The number of dofs of the master discretization given
            in RobinCoupling must match the number of dofs given by the matrix
            """
            )
        elif not dof_slave == matrix[master_ind, slave_ind].shape[1]:
            raise ValueError(
                """The number of dofs of the slave discretization given
            in RobinCoupling must match the number of dofs given by the matrix
            """
            )
        elif not mg.num_cells == matrix[master_ind, 2].shape[1]:
            raise ValueError(
                """The number of dofs of the edge discretization given
            in RobinCoupling must match the number of dofs given by the matrix
            """
            )
        # We know the number of dofs from the master and slave side from their
        # discretizations
        #        dof = np.array([dof_master, dof_slave, mg.num_cells])
        dof = np.array(
            [
                matrix[master_ind, master_ind].shape[1],
                matrix[slave_ind, slave_ind].shape[1],
                mg.num_cells,
            ]
        )
        cc = np.array([sps.coo_matrix((i, j)) for i in dof for j in dof])
        cc = cc.reshape((3, 3))

        # The rhs is just zeros
        # EK: For some reason, the following lines were necessary to apease python
        rhs = np.empty(3, dtype=np.object)
        rhs[master_ind] = np.zeros(dof_master)
        rhs[slave_ind] = np.zeros(dof_slave)
        rhs[2] = np.zeros(mg.num_cells)

        # The convention, for now, is to put the higher dimensional information
        # in the first column and row in matrix, lower-dimensional in the second
        # and mortar variables in the third
        cc[2, 2] = matrix_dictionary_edge["Robin_discr"]

        self.discr_master.assemble_int_bound_pressure_trace(
            g_master, data_master, data_edge, grid_swap, cc, matrix, master_ind
        )
        self.discr_master.assemble_int_bound_flux(
            g_master, data_master, data_edge, grid_swap, cc, matrix, master_ind
        )

        self.discr_slave.assemble_int_bound_pressure_cell(
            g_slave, data_slave, data_edge, grid_swap, cc, matrix, slave_ind
        )
        self.discr_slave.assemble_int_bound_source(
            g_slave, data_slave, data_edge, grid_swap, cc, matrix, slave_ind
        )

        matrix += cc

        self.discr_master.enforce_neumann_int_bound(
            g_master, data_edge, matrix, False, master_ind
        )

        return matrix, rhs


# ------------------------------------------------------------------------------


class FluxPressureContinuity(RobinCoupling):
    """ A condition for flux and pressure continuity between two domains. A particular
    attention is devoted in the case if these domanins are of equal
    dimension. This can be used to specify full continuity between fractures,
    two domains or a periodic boundary condition for a single domain. The faces
    coupled by flux and pressure condition must be specified by a MortarGrid on
    a graph edge.
    For each face we will impose
    v_m = lambda
    v_s = -lambda
    p_m - p_s = 0
    where subscript m and s is for master and slave, v is the flux, p the pressure,
    and lambda the mortar variable.

    """

    def discretize(self, g_h, g_l, data_h, data_l, data_edge):
        """ Nothing really to do here

        Parameters:
            g_h: Grid of the master domanin.
            g_l: Grid of the slave domain.
            data_h: Data dictionary for the master domain.
            data_l: Data dictionary for the slave domain.
            data_edge: Data dictionary for the edge between the domains.

        """
        pass

    def assemble_matrix_rhs(
        self, g_master, g_slave, data_master, data_slave, data_edge, matrix
    ):
        """ Assemble the dicretization of the interface law, and its impact on
        the neighboring domains.

        Parameters:
            g_master: Grid on one neighboring subdomain.
            g_slave: Grid on the other neighboring subdomain.
            data_master: Data dictionary for the master suddomain
            data_slave: Data dictionary for the slave subdomain.
            data_edge: Data dictionary for the edge between the subdomains
            matrix_master: original discretization for the master subdomain
            matrix_slave: original discretization for the slave subdomain

        """

        master_ind = 0
        slave_ind = 1

        # Generate matrix for the coupling. This can probably be generalized
        # once we have decided on a format for the general variables
        mg = data_edge["mortar_grid"]

        dof_master = self.discr_master.ndof(g_master)
        dof_slave = self.discr_slave.ndof(g_slave)

        if not dof_master == matrix[master_ind, master_ind].shape[1]:
            raise ValueError(
                """The number of dofs of the master discretization given
            in FluxPressureContinuity must match the number of dofs given by the matrix
            """
            )
        elif not dof_slave == matrix[slave_ind, slave_ind].shape[1]:
            raise ValueError(
                """The number of dofs of the slave discretization given
            in FluxPressureContinuity must match the number of dofs given by the matrix
            """
            )
        elif not mg.num_cells == matrix[master_ind, 2].shape[1]:
            raise ValueError(
                """The number of dofs of the edge discretization given
            in FluxPressureContinuity must match the number of dofs given by the matrix
            """
            )
        # We know the number of dofs from the master and slave side from their
        # discretizations
        dof = np.array(
            [
                matrix[master_ind, master_ind].shape[1],
                matrix[slave_ind, slave_ind].shape[1],
                mg.num_cells,
            ]
        )
        cc = np.array([sps.coo_matrix((i, j)) for i in dof for j in dof])
        cc_master = cc.reshape((3, 3))
        cc_slave = cc_master.copy()

        # The rhs is just zeros
        # EK: For some reason, the following lines were necessary to apease python
        rhs = np.empty(3, dtype=np.object)
        rhs[master_ind] = np.zeros(dof_master)
        rhs[slave_ind] = np.zeros(dof_slave)
        rhs[2] = np.zeros(mg.num_cells)

        # The convention, for now, is to put the master grid information
        # in the first column and row in matrix, slave grid in the second
        # and mortar variables in the third
        # If master and slave is the same grid, they should contribute to the same
        # row and coloumn. When the assembler assigns matrix[idx] it will only add
        # the slave information because of duplicate indices (master and slave is the same).
        # We therefore write the both master and slave info to the slave index.
        if g_master == g_slave:
            master_ind = 1
        else:
            master_ind = 0

        self.discr_master.assemble_int_bound_pressure_trace(
            g_master, data_master, data_edge, False, cc_master, matrix, master_ind
        )
        self.discr_master.assemble_int_bound_flux(
            g_master, data_master, data_edge, False, cc_master, matrix, master_ind
        )

        if g_master.dim == g_slave.dim:
            # Consider this terms only if the grids are of the same dimension, by
            # imposing the same condition with a different sign, due to the normal
            self.discr_slave.assemble_int_bound_pressure_trace(
                g_slave, data_slave, data_edge, True, cc_slave, matrix, slave_ind
            )

            self.discr_slave.assemble_int_bound_flux(
                g_slave, data_slave, data_edge, True, cc_slave, matrix, slave_ind
            )
            # We now have to flip the sign of some of the matrices
            # First we flip the sign of the slave flux because the mortar flux points
            # from the master to the slave, i.e., flux_s = -mortar_flux
            cc_slave[slave_ind, 2] = -cc_slave[slave_ind, 2]
            # Then we flip the sign for the pressure continuity since we have
            # We have that p_m - p_s = 0.
            cc_slave[2, slave_ind] = -cc_slave[2, slave_ind]

            # Note that cc_slave[2, 2] is fliped twice, first for pressure continuity
        else:
            # Consider this terms only if the grids are of different dimension, by
            # imposing pressure trace continuity and conservation of the normal flux
            # through the lower dimensional object.
            self.discr_slave.assemble_int_bound_pressure_cell(
                g_slave, data_slave, data_edge, False, cc_slave, matrix, slave_ind
            )

            self.discr_slave.assemble_int_bound_source(
                g_slave, data_slave, data_edge, False, cc_slave, matrix, slave_ind
            )

        # Now, the matrix cc = cc_slave + cc_master expresses the flux and pressure
        # continuities over the mortars.
        # cc[0] -> flux_m = mortar_flux
        # cc[1] -> flux_s = -mortar_flux
        # cc[2] -> p_m - p_s = 0
        matrix += cc_master + cc_slave

        self.discr_master.enforce_neumann_int_bound(
            g_master, data_edge, matrix, False, master_ind
        )

        # Consider this terms only if the grids are of the same dimension
        if g_master.dim == g_slave.dim:
            self.discr_slave.enforce_neumann_int_bound(
                g_slave, data_edge, matrix, True, slave_ind
            )

        return matrix, rhs


# ------------------------------------------------------------------------------


class RobinContact(object):
    """
    Contact condition for elastic problem. This condition defines a Robin condition
    for the stress and displacement jump between slave and master boundaries. g_slave
    and g_master must have the same dimension.

    The contact condition is Newton's third law
    \sigma \cdot n_slave = -\sigma \cdot n_master,
    i.e., traction on the two sides must be equal and oposite, and a Robin-type condition
    on the displacement jump
    MW * \lambda + RW [u] = robin_rhs
    where MW and RW are matrices of size (g_slave.dim, g.slave.dim), and
    \labmda = \sigma \cdot \n_slave.
    The jump operator [\cdot] is given by
    [v] = v_slave - v_master,
    and robin_rhs is a given rhs.
    """

    def __init__(self, keyword, discr_master, discr_slave=None):
        self.keyword = keyword
        if discr_slave is None:
            discr_slave = discr_master
        self.discr_master = discr_master
        self.discr_slave = discr_slave

    def _key(self):
        return self.keyword + "_"

    def _discretization_key(self):
        return self._key() + pp.keywords.DISCRETIZATION

    def ndof(self, mg):
        return (mg.dim + 1) * mg.num_cells

    def discretize(self, g_h, g_l, data_h, data_l, data_edge):
        """
        Discretize the Mortar coupling.
        We assume the following two sub-dictionaries to be present in the data_edge
        dictionary:
            parameter_dictionary, storing all parameters.
                Stored in data[pp.PARAMETERS][self.keyword].
            matrix_dictionary, for storage of discretization matrices.
                Stored in data[pp.DISCRETIZATION_MATRICES][self.keyword]

        parameter_dictionary contains the entries:
            robin_weigth (list): a list of mortar_grid.num_cells np.ndarrays of
                shape (mortar_grid.dim + 1, mortar_grid.dim + 1) giving the displacement
                jump weight.
            mortar_weigth (list): a list of mortar_grid.num_cells np.ndarrays of
                shape (mortar_grid.dim + 1, mortar_grid.dim + 1) giving the mortar

        matrix_dictionary will be updated with the following entries:
            mortar_weigth: sps.csc_matrix (mg.num_cells * mg.dim, mg.num_cells * mg.dim)
                The weight matrix applied to the mortar variables.
            robin_weigth: sps.csc_matrix (mg.num_cells * mg.dim, mg.num_cells * mg.dim)
                The weight matrix applied to the displacement jump.

        Parameters:
            g_h: Grid of the master domanin.
            g_l: Grid of the slave domain.
            data_h: Data dictionary for the master domain.
            data_l: Data dictionary for the slave domain.
            data_edge: Data dictionary for the edge between the domains.

        """
        matrix_dictionary_edge = data_edge[pp.DISCRETIZATION_MATRICES][self.keyword]
        parameter_dictionary_edge = data_edge[pp.PARAMETERS][self.keyword]

        mortar_weight = sps.block_diag(parameter_dictionary_edge["mortar_weight"])
        robin_weight = sps.block_diag(parameter_dictionary_edge["robin_weight"])
        robin_rhs = parameter_dictionary_edge["robin_rhs"]
        matrix_dictionary_edge["mortar_weight"] = mortar_weight
        matrix_dictionary_edge["robin_weight"] = robin_weight
        matrix_dictionary_edge["robin_rhs"] = robin_rhs

    def assemble_matrix_rhs(
        self, g_master, g_slave, data_master, data_slave, data_edge, matrix
    ):
        """ Assemble the dicretization of the interface law, and its impact on
        the neighboring domains.
        Parameters:
            g_master: Grid on one neighboring subdomain.
            g_slave: Grid on the other neighboring subdomain.
            data_master: Data dictionary for the master suddomain
            data_slave: Data dictionary for the slave subdomain.
            data_edge: Data dictionary for the edge between the subdomains
            matrix_master: original discretization for the master subdomain
            matrix_slave: original discretization for the slave subdomain

        """
        matrix_dictionary_edge = data_edge[pp.DISCRETIZATION_MATRICES][self.keyword]

        self.discretize(g_master, g_slave, data_master, data_slave, data_edge)

        if not g_master.dim == g_slave.dim:
            raise AssertionError("Slave and master must have same dimension")

        master_ind = 0
        slave_ind = 1

        # Generate matrix for the coupling. This can probably be generalized
        # once we have decided on a format for the general variables
        mg = data_edge["mortar_grid"]

        dof_master = self.discr_master.ndof(g_master)
        dof_slave = self.discr_slave.ndof(g_slave)

        if not dof_master == matrix[master_ind, master_ind].shape[1]:
            raise ValueError(
                """The number of dofs of the master discretization given
            in RobinContact must match the number of dofs given by the matrix
            """
            )
        elif not dof_slave == matrix[master_ind, slave_ind].shape[1]:
            raise ValueError(
                """The number of dofs of the slave discretization given
            in RobinContact must match the number of dofs given by the matrix
            """
            )
        elif not self.ndof(mg) == matrix[master_ind, 2].shape[1]:
            raise ValueError(
                """The number of dofs of the edge discretization given
            in RobinContact must match the number of dofs given by the matrix
            """
            )
        # We know the number of dofs from the master and slave side from their
        # discretizations
        dof = np.array(
            [
                matrix[master_ind, master_ind].shape[1],
                matrix[slave_ind, slave_ind].shape[1],
                self.ndof(mg),
            ]
        )
        cc = np.array([sps.coo_matrix((i, j)) for i in dof for j in dof])
        cc_master = cc.reshape((3, 3))
        cc_slave = cc_master.copy()
        cc_mortar = cc_master.copy()

        # EK: For some reason, the following lines were necessary to apease python
        rhs = np.empty(3, dtype=np.object)
        rhs[master_ind] = np.zeros(dof_master)
        rhs[slave_ind] = np.zeros(dof_slave)
        # For the robin condition we assign a rhs
        rhs[2] = matrix_dictionary_edge["robin_rhs"]

        # The convention, for now, is to put the master grid information
        # in the first column and row in matrix, slave grid in the second
        # and mortar variables in the third
        # If master and slave is the same grid, they should contribute to the same
        # row and coloumn. When the assembler assigns matrix[idx] it will only add
        # the slave information because of duplicate indices (master and slave is the same).
        # We therefore write the both master and slave info to the slave index.
        if g_master == g_slave:
            master_ind = 1
        else:
            master_ind = 0

        # Obtain the displacement trace u_master
        self.discr_master.assemble_int_bound_displacement_trace(
            g_master, data_master, data_edge, False, cc_master, matrix, master_ind
        )
        # set \sigma_master = -\lamba
        self.discr_master.assemble_int_bound_stress(
            g_master, data_master, data_edge, False, cc_master, matrix, master_ind
        )
        # Obtain the displacement trace u_slave
        self.discr_slave.assemble_int_bound_displacement_trace(
            g_slave, data_slave, data_edge, True, cc_slave, matrix, slave_ind
        )
        # set \sigma_slave = \lamba
        self.discr_slave.assemble_int_bound_stress(
            g_slave, data_slave, data_edge, True, cc_slave, matrix, slave_ind
        )
        # We now have to flip the sign of some of the matrices
        # First we flip the sign of the master stress because the mortar stress
        # is defined from the slave stress. Then, stress_master = -\lambda
        cc_master[master_ind, 2] = -cc_master[master_ind, 2]
        # Then we flip the sign for the master displacement since the displacement
        # jump is defined as u_slave - u_master
        cc_master[2, master_ind] = -cc_master[2, master_ind]
        # Note that cc_master[2, 2] is fliped twice, first in Newton's third law,
        # then for the displacement jump.

        # now, the matrix cc = cc_slave + cc_master expresses the stress and displacement
        # continuities over the mortar grid.
        # cc[0] -> stress_master = mortar_stress
        # cc[1] -> stress_slave = -mortar_stress
        # cc[2] -> u_slave - u_master = 0

        # We don't want to enforce the displacement jump, but a Robin condition.
        # We therefore add the mortar variable to the last equation.
        cc_mortar[2, 2] = matrix_dictionary_edge["mortar_weight"]

        # The displacement jump is scaled by a matrix in the Robin condition:
        robin_weight = matrix_dictionary_edge["robin_weight"]

        cc_sm = cc_master + cc_slave
        for i in range(3):
            cc_sm[2, i] = robin_weight * cc_sm[2, i]

        # Now define the complete Robin condition:
        # mortar_weight * \lambda + "robin_weight" * [u] = robin_rhs
        matrix += cc_sm + cc_mortar

        # The following two functions might or might not be needed when using
        # a finite element discretization (see RobinCoupling for flow).
        self.discr_master.enforce_neumann_int_bound(
            g_master, data_edge, matrix, False, master_ind
        )
        self.discr_slave.enforce_neumann_int_bound(
            g_slave, data_edge, matrix, True, slave_ind
        )

        return matrix, rhs


class StressDisplacementContinuity(RobinContact):
    """
    Contact condition for elastic problem. This condition defines continuity for
    the stress and displacement jump between slave and master boundaries. g_slave
    and g_master must have the same dimension.

    This contact condition is equivalent as if the slave and master domain was
    a single connected domain (the discrete solution will be different as the
    discretization will be slightly different).
    """

    def discretize(self, g_h, g_l, data_h, data_l, data_edge):
        """ Nothing really to do here

        Parameters:
            g_h: Grid of the master domanin.
            g_l: Grid of the slave domain.
            data_h: Data dictionary for the master domain.
            data_l: Data dictionary for the slave domain.
            data_edge: Data dictionary for the edge between the domains.

        """
        pass

    def assemble_matrix_rhs(
        self, g_master, g_slave, data_master, data_slave, data_edge, matrix
    ):
        """ Assemble the dicretization of the interface law, and its impact on
        the neighboring domains.
        Parameters:
        ----------
            g_master: Grid on one neighboring subdomain.
            g_slave: Grid on the other neighboring subdomain.
            data_master: Data dictionary for the master suddomain
            data_slave: Data dictionary for the slave subdomain.
            data_edge: Data dictionary for the edge between the subdomains
            matrix_master: original discretization for the master subdomain
            matrix_slave: original discretization for the slave subdomain

        """

        if not g_master.dim == g_slave.dim:
            raise AssertionError("Slave and master must have same dimension")

        master_ind = 0
        slave_ind = 1

        # Generate matrix for the coupling. This can probably be generalized
        # once we have decided on a format for the general variables
        mg = data_edge["mortar_grid"]

        dof_master = self.discr_master.ndof(g_master)
        dof_slave = self.discr_slave.ndof(g_slave)

        if not dof_master == matrix[master_ind, master_ind].shape[1]:
            raise ValueError(
                """The number of dofs of the master discretization given
            in FluxPressureContinuity must match the number of dofs given by the matrix
            """
            )
        elif not dof_slave == matrix[master_ind, slave_ind].shape[1]:
            raise ValueError(
                """The number of dofs of the slave discretization given
            in FluxPressureContinuity must match the number of dofs given by the matrix
            """
            )
        elif not self.ndof(mg) == matrix[master_ind, 2].shape[1]:
            raise ValueError(
                """The number of dofs of the edge discretization given
            in FluxPressureContinuity must match the number of dofs given by the matrix
            """
            )
        # We know the number of dofs from the master and slave side from their
        # discretizations
        dof = np.array(
            [
                matrix[master_ind, master_ind].shape[1],
                matrix[slave_ind, slave_ind].shape[1],
                self.ndof(mg),
            ]
        )
        cc = np.array([sps.coo_matrix((i, j)) for i in dof for j in dof])
        cc_master = cc.reshape((3, 3))
        cc_slave = cc_master.copy()
        # The rhs is just zeros
        # EK: For some reason, the following lines were necessary to apease python
        rhs = np.empty(3, dtype=np.object)
        rhs[master_ind] = np.zeros(dof_master)
        rhs[slave_ind] = np.zeros(dof_slave)
        rhs[2] = np.zeros(self.ndof(mg))

        # The convention, for now, is to put the master grid information
        # in the first column and row in matrix, slave grid in the second
        # and mortar variables in the third
        # If master and slave is the same grid, they should contribute to the same
        # row and coloumn. When the assembler assigns matrix[idx] it will only add
        # the slave information because of duplicate indices (master and slave is the same).
        # We therefore write the both master and slave info to the slave index.
        if g_master == g_slave:
            master_ind = 1
        else:
            master_ind = 0

        # Obtain the displacement trace u_master
        self.discr_master.assemble_int_bound_displacement_trace(
            g_master, data_master, data_edge, False, cc_master, matrix, master_ind
        )
        # set \sigma_master = -\lamba
        self.discr_master.assemble_int_bound_stress(
            g_master, data_master, data_edge, False, cc_master, matrix, master_ind
        )
        # Obtain the displacement trace u_slave
        self.discr_slave.assemble_int_bound_displacement_trace(
            g_slave, data_slave, data_edge, True, cc_slave, matrix, slave_ind
        )
        # set \sigma_slave = \lamba
        self.discr_slave.assemble_int_bound_stress(
            g_slave, data_slave, data_edge, True, cc_slave, matrix, slave_ind
        )
        # We now have to flip the sign of some of the matrices
        # First we flip the sign of the master stress because the mortar stress
        # is defined from the slave stress. Then, stress_master = -\lambda
        cc_master[master_ind, 2] = -cc_master[master_ind, 2]
        # Then we flip the sign for the master displacement since the displacement
        # jump is defined as u_slave - u_master
        cc_master[2, master_ind] = -cc_master[2, master_ind]
        # Note that cc_master[2, 2] is fliped twice, first in Newton's third law,
        # then for the displacement jump.

        # now, the matrix cc = cc_slave + cc_master expresses the stress and displacement
        # continuities over the mortar grid.
        # cc[0] -> stress_master = mortar_stress
        # cc[1] -> stress_slave = -mortar_stress
        # cc[2] -> u_slave - u_master = 0

        matrix += cc_master + cc_slave

        # The following two functions might or might not be needed when using
        # a finite element discretization (see RobinCoupling for flow).
        self.discr_master.enforce_neumann_int_bound(
            g_master, data_edge, matrix, False, master_ind
        )

<<<<<<< HEAD
        return matrix, rhs


class RobinContactBiotPressure(RobinContact):
    """
    This condition adds the fluid pressure contribution to the Robin contact condition.
    The Robin condition says:
    MW * lambda + RW * [u] = robin_rhs,
    where MW (mortar_weight) and RW (robin_weight) are two matrices, and
    [u] = u_slave - u_master is the displacement jump from the slave to the master.
    In Biot the displacement on the  contact boundary (u_slave and u_master) will be a
    linear function of cell center displacement (u), mortar stress (lambda) and cell
    centere fluid pressure (p):
        A * u + B * p + C * lam = u_slave/u_master
    This class adds the contribution B.
    
    To enforce the full continuity this interface law must be used in combination with
    the RobinContact conditions which adds the contributions A and C
    """

    def discretize(self, g_h, g_l, data_h, data_l, data_edge):
        """ Discretize the robin weight (RW)
        
        Parameters:
            g_h: Grid of the master domanin.
            g_l: Grid of the slave domain.
            data_h: Data dictionary for the master domain.
            data_l: Data dictionary for the slave domain.
            data_edge: Data dictionary for the edge between the domains.

        """
        matrix_dictionary_edge = data_edge[pp.DISCRETIZATION_MATRICES][self.keyword]
        parameter_dictionary_edge = data_edge[pp.PARAMETERS][self.keyword]

        robin_weight = sps.block_diag(parameter_dictionary_edge["robin_weight"])
        matrix_dictionary_edge["robin_weight"] = robin_weight

    def assemble_matrix_rhs(
        self, g_master, g_slave, data_master, data_slave, data_edge, matrix
    ):
        """ Assemble the dicretization of the interface law, and its impact on
        the neighboring domains.
        Parameters:
        ----------
            g_master: Grid on one neighboring subdomain.
            g_slave: Grid on the other neighboring subdomain.
            data_master: Data dictionary for the master suddomain
            data_slave: Data dictionary for the slave subdomain.
            data_edge: Data dictionary for the edge between the subdomains
            matrix_master: original discretization for the master subdomain
            matrix_slave: original discretization for the slave subdomain

        """
        matrix_dictionary_edge = data_edge[pp.DISCRETIZATION_MATRICES][self.keyword]

        if not g_master.dim == g_slave.dim:
            raise AssertionError("Slave and master must have same dimension")

        master_ind = 0
        slave_ind = 1

        # Generate matrix for the coupling. This can probably be generalized
        # once we have decided on a format for the general variables
        mg = data_edge["mortar_grid"]

        # We know the number of dofs from the master and slave side from their
        # discretizations
        dof = np.array(
            [
                matrix[master_ind, master_ind].shape[1],
                matrix[slave_ind, slave_ind].shape[1],
                self.ndof(mg),
            ]
        )
        cc = np.array([sps.coo_matrix((i, j)) for i in dof for j in dof])
        cc_master = cc.reshape((3, 3))
        cc_slave = cc_master.copy()

        # The rhs is just zeros
        # EK: For some reason, the following lines were necessary to apease python
        rhs = np.empty(3, dtype=np.object)
        rhs[master_ind] = np.zeros(matrix[master_ind, master_ind].shape[1])
        rhs[slave_ind] = np.zeros(matrix[slave_ind, slave_ind].shape[1])
        rhs[2] = np.zeros(self.ndof(mg))

        # The convention, for now, is to put the master grid information
        # in the first column and row in matrix, slave grid in the second
        # and mortar variables in the third
        # If master and slave is the same grid, they should contribute to the same
        # row and coloumn. When the assembler assigns matrix[idx] it will only add
        # the slave information because of duplicate indices (master and slave is the same).
        # We therefore write the both master and slave info to the slave index.
        if g_master == g_slave:
            master_ind = 1
        else:
            master_ind = 0

        # Obtain the contribution of the cell centered pressure on the displacement
        # trace u_master
        self.discr_master.assemble_int_bound_displacement_trace(
            g_master, data_master, data_edge, False, cc_master, matrix, master_ind
        )
        # Equivalent for u_slave
        self.discr_slave.assemble_int_bound_displacement_trace(
            g_slave, data_slave, data_edge, True, cc_slave, matrix, slave_ind
        )
        # We now have to flip the sign of some of the matrices
        # First we flip the sign of the master stress because the mortar stress
        # is defined from the slave stress. Then, stress_master = -\lambda
        cc_master[master_ind, 2] = -cc_master[master_ind, 2]
        # Then we flip the sign for the master displacement since the displacement
        # jump is defined as u_slave - u_master
        cc_master[2, master_ind] = -cc_master[2, master_ind]

        matrix += cc_master + cc_slave

        # The displacement jump is scaled by a matrix in the Robin condition:
        robin_weight = matrix_dictionary_edge["robin_weight"]

        for i in range(3):
            matrix[2, i] = robin_weight * matrix[2, i]

        # The following two functions might or might not be needed when using
        # a finite element discretization (see RobinCoupling for flow).
        self.discr_master.enforce_neumann_int_bound(
            g_master, data_edge, matrix, False, master_ind
        )
        self.discr_slave.enforce_neumann_int_bound(
            g_slave, data_edge, matrix, True, slave_ind
        )
=======
        # Consider this terms only if the grids are of the same dimension
        if g_master.dim == g_slave.dim:
            self.discr_slave.enforce_neumann_int_bound(
                g_slave, data_edge, matrix, True, slave_ind
            )
>>>>>>> e3875507

        return matrix, rhs


<<<<<<< HEAD
class DivU_StressMortar(RobinContactBiotPressure):
    """
    This condition adds the stress mortar contribution to the div u term in the
    fluid mass conservation equation of the Biot equations. When fractures are
    present the divergence of u (div_u) will be a function of cell centere displacement,
    boundary conditions and the stress mortar (lambda):
        div_u = A * u + B * u_bc_val + C * lambda
    The class adds the contribution C, while the DivD discretization adds A and B.
    """

    def discretize(self, g_h, g_l, data_h, data_l, data_edge):
        """ Nothing really to do here

        Parameters:
            g_h: Grid of the master domanin.
            g_l: Grid of the slave domain.
            data_h: Data dictionary for the master domain.
            data_l: Data dictionary for the slave domain.
            data_edge: Data dictionary for the edge between the domains.

        """
        pass

    def assemble_matrix_rhs(
        self, g_master, g_slave, data_master, data_slave, data_edge, matrix
    ):
        """ Assemble the dicretization of the interface law, and its impact on
        the neighboring domains.
        Parameters:
        ----------
            g_master: Grid on one neighboring subdomain.
            g_slave: Grid on the other neighboring subdomain.
            data_master: Data dictionary for the master suddomain
            data_slave: Data dictionary for the slave subdomain.
            data_edge: Data dictionary for the edge between the subdomains
            matrix_master: original discretization for the master subdomain
            matrix_slave: original discretization for the slave subdomain

        """
        matrix_dictionary_edge = data_edge[pp.DISCRETIZATION_MATRICES][self.keyword]

        if not g_master.dim == g_slave.dim:
            raise AssertionError("Slave and master must have same dimension")

        master_ind = 0
        slave_ind = 1

        # Generate matrix for the coupling. This can probably be generalized
        # once we have decided on a format for the general variables
        mg = data_edge["mortar_grid"]

        # We know the number of dofs from the master and slave side from their
        # discretizations
        dof = np.array(
            [
                matrix[master_ind, master_ind].shape[1],
                matrix[slave_ind, slave_ind].shape[1],
                self.ndof(mg),
            ]
        )
        cc = np.array([sps.coo_matrix((i, j)) for i in dof for j in dof])
        cc_master = cc.reshape((3, 3))
        cc_slave = cc_master.copy()

        # When we do time stepping in Biot the mortar variable from the previous
        # time step will add a contribution to the rhs due to Backward Euler:
        # \partial div_u / \partial_t = (\div_u^k - \div_u^{k-1})/dt.
        rhs_slave = np.empty(3, dtype=np.object)
        rhs_slave[master_ind] = np.zeros(matrix[master_ind, master_ind].shape[1])
        rhs_slave[slave_ind] = np.zeros(matrix[slave_ind, slave_ind].shape[1])
        rhs_slave[2] = np.zeros(self.ndof(mg))
        # I got some problems with pointers when doing rhs_master = rhs_slave.copy()
        # so just reconstruct everything.
        rhs_master = np.empty(3, dtype=np.object)
        rhs_master[master_ind] = np.zeros(matrix[master_ind, master_ind].shape[1])
        rhs_master[slave_ind] = np.zeros(matrix[slave_ind, slave_ind].shape[1])
        rhs_master[2] = np.zeros(self.ndof(mg))

        # The convention, for now, is to put the master grid information
        # in the first column and row in matrix, slave grid in the second
        # and mortar variables in the third
        # If master and slave is the same grid, they should contribute to the same
        # row and coloumn. When the assembler assigns matrix[idx] it will only add
        # the slave information because of duplicate indices (master and slave is the same).
        # We therefore write the both master and slave info to the slave index.
        if g_master == g_slave:
            master_ind = 1
        else:
            master_ind = 0

        # lambda acts as a boundary condition on the div_u term. Assemble it for the master.
        self.discr_master.assemble_int_bound_stress(
            g_master,
            data_master,
            data_edge,
            False,
            cc_master,
            matrix,
            rhs_master,
            master_ind,
        )
        # Equivalent for the slave
        self.discr_slave.assemble_int_bound_stress(
            g_slave, data_slave, data_edge, True, cc_slave, matrix, rhs_slave, slave_ind
        )
        # We now have to flip the sign of some of the matrices
        # First we flip the sign of the master stress because the mortar stress
        # is defined from the slave stress. Then, stress_master = -\lambda
        cc_master[master_ind, 2] = -cc_master[master_ind, 2]
        rhs_master[master_ind] = -rhs_master[master_ind]

        matrix += cc_master + cc_slave
        rhs = [s + m for s, m in zip(rhs_slave, rhs_master)]

        # The following two functions might or might not be needed when using
        # a finite element discretization (see RobinCoupling for flow).
        self.discr_master.enforce_neumann_int_bound(
            g_master, data_edge, matrix, False, master_ind
        )
        self.discr_slave.enforce_neumann_int_bound(
            g_slave, data_edge, matrix, True, slave_ind
        )

        return matrix, rhs
=======
# ------------------------------------------------------------------------------
>>>>>>> e3875507
<|MERGE_RESOLUTION|>--- conflicted
+++ resolved
@@ -714,7 +714,12 @@
             g_master, data_edge, matrix, False, master_ind
         )
 
-<<<<<<< HEAD
+        # Consider this terms only if the grids are of the same dimension
+        if g_master.dim == g_slave.dim:
+            self.discr_slave.enforce_neumann_int_bound(
+                g_slave, data_edge, matrix, True, slave_ind
+            )
+
         return matrix, rhs
 
 
@@ -845,18 +850,10 @@
         self.discr_slave.enforce_neumann_int_bound(
             g_slave, data_edge, matrix, True, slave_ind
         )
-=======
-        # Consider this terms only if the grids are of the same dimension
-        if g_master.dim == g_slave.dim:
-            self.discr_slave.enforce_neumann_int_bound(
-                g_slave, data_edge, matrix, True, slave_ind
-            )
->>>>>>> e3875507
 
         return matrix, rhs
 
 
-<<<<<<< HEAD
 class DivU_StressMortar(RobinContactBiotPressure):
     """
     This condition adds the stress mortar contribution to the div u term in the
@@ -980,7 +977,4 @@
             g_slave, data_edge, matrix, True, slave_ind
         )
 
-        return matrix, rhs
-=======
-# ------------------------------------------------------------------------------
->>>>>>> e3875507
+        return matrix, rhs