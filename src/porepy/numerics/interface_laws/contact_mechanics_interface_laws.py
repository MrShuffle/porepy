"""
Implementation of contact conditions for fracture mechanics, using a primal formulation.

We provide a class for coupling the higher-dimensional mechanical discretization to the
tractions on the fractures. Also, in the case of coupled physics (Biot and the like),
classes handling the arising coupling terms are provided.
"""

import logging
import time

import numpy as np
import scipy.sparse as sps

import porepy as pp
import porepy.numerics.interface_laws.abstract_interface_law

logger = logging.getLogger(__name__)


class PrimalContactCoupling(
    porepy.numerics.interface_laws.abstract_interface_law.AbstractInterfaceLaw
):
    """Implement the coupling conditions for the pure mechanics problem.

    The primary variables for this formulation are displacement in the ambient dimension,
    displacements at the boundary of the highest dimensional grid (represented as mortar
    variables), and contact forces on grids of co-dimension 1.

    The conditions represented here are
        1) KKT condition for the traction / displacement in the normal direction.
        2) Conditions for the tangential traction / displacement, according
           to whether the fracture is sliding, sticking or free.
        3) Linear elasticity on the surface displacements, with the tangential contact
           force as a driving force.
        4) The mortar displacements act as Dirichlet boundary conditions for the
           higher-dimensional domain.

    When solving contact problems, the sought fracture displacement (jumps) are defined
    relative to an initial state. For transient problems, this initial state is the
    solution at the previous time step. The state should be available in
        d[pp.STATE][self.mortar_displacement_variable],
    and may usually be set to zero for stationary problems.
    See also contact_conditions.py
    """

    def __init__(
        self, keyword, discr_primary, discr_secondary, use_surface_discr=False
    ):
        super(PrimalContactCoupling, self).__init__(keyword)
        self.mortar_displacement_variable = "mortar_u"
        self.discr_primary = discr_primary
        self.discr_secondary = discr_secondary

        # Account for interaction between different, but intersecting, mortar grids
        self.edge_coupling_via_high_dim = True

    def ndof(self, mg):
        """Get the number of dof for this coupling.

        It is assumed that this method will only be called for mortar grids of
        co-dimension 1. If the assumption is broken, this will not work.
        """
        return (mg.dim + 1) * mg.num_cells

    def discretize(self, g_h, g_l, data_h, data_l, data_edge):

        tic = time.time()
        logging.debug("Discretize contact mechanics interface law")
        # Discretize the surface PDE
        matrix_dictionary_edge = data_edge[pp.DISCRETIZATION_MATRICES][self.keyword]

        # Tangential_normal projection
        tangential_normal_projection = data_l["tangential_normal_projection"]

        normal_projection = tangential_normal_projection.project_normal()

        # The right hand side of the normal diffusion considers only the tangential part
        # of the normal forces.
        matrix_dictionary_edge["contact_force_map"] = normal_projection

        # Discretization of the contact mechanics is done by a ColumbContact
        # object.
        # The resulting equations are located at the lower-dimensional grid,
        # however, the discretization is inherently linked to the mortar grid.
        # It is therefore constructed here.

        self.discr_secondary.discretize(g_h, g_l, data_h, data_l, data_edge)

        logger.debug("Done. Elapsed time {}".format(time.time() - tic))

    def assemble_matrix_rhs(
        self, g_primary, g_secondary, data_primary, data_secondary, data_edge, matrix
    ):

        """Assemble the dicretization of the interface law, and its impact on
        the neighboring domains.
        Parameters:
            g_primary: Grid on one neighboring subdomain.
            g_secondary: Grid on the other neighboring subdomain.
            data_primary: Data dictionary for the primary suddomain
            data_secondary: Data dictionary for the secondary subdomain.
            data_edge: Data dictionary for the edge between the subdomains
            matrix: original discretization matrix, to which the coupling terms will be
                added.

        """
        ambient_dimension = g_primary.dim

        primary_ind = 0
        secondary_ind = 1
        mortar_ind = 2

        # Generate matrix for the coupling. This can probably be generalized
        # once we have decided on a format for the general variables
        mg = data_edge["mortar_grid"]
        projection = data_slave["tangential_normal_projection"]

        cc, rhs = self._define_local_block_matrix(
            g_primary, g_secondary, self.discr_primary, self.discr_secondary, mg, matrix
        )
        # IMPLEMENTATION NOTE: The current implementation is geared towards
        # using mpsa for the mechanics problem. A more general approach would
        # be possible - for an example see the flow problem with the RobinCoupling
        # and EllipticDiscretization and its subclasses. However, at present such a general
        # framework currently seems over the top, hence this more mundane approach.

        ### Equation for the primary side
        # The mortar variable acts as a Dirichlet boundary condition for the primary.
        primary_bound_stress = data_primary[pp.DISCRETIZATION_MATRICES][
            self.discr_primary.keyword
        ]["bound_stress"]
        primary_stress = data_primary[pp.DISCRETIZATION_MATRICES][
            self.discr_primary.keyword
        ]["stress"]
        primary_bc_values = data_primary[pp.PARAMETERS][self.discr_primary.keyword][
            "bc_values"
        ]
        primary_divergence = pp.fvutils.vector_divergence(g_primary)

        # The mortar variable (boundary displacement) takes the form of a Dirichlet
        # condition for the primary side. The MPSA convention is to have
        # - div * bound_stress * bc_values
        # on the rhs. Accordingly, the contribution from the mortar variable (boundary
        # displacement) on the left hand side is positive:
        # div * bound_stress * u_mortar
        cc[primary_ind, mortar_ind] = (
            primary_divergence
            * primary_bound_stress
            * mg.mortar_to_primary_avg(nd=ambient_dimension)
        )

        ### Equation for the secondary side
        #
        # These are the contact conditions, which dictate relations between
        # the contact forces on the secondary, and the displacement jumps.
        #
        # NOTE: Both the contact conditions and the contact stresses are defined in the
        # local coordinate system of the surface. The displacements must therefore
        # be rotated to this local coordinate system during assembly.
        (
            traction_discr,
            displacement_jump_discr,
            rhs_secondary,
        ) = self.discr_secondary.assemble_matrix_rhs(g_secondary, data_secondary)
        # The contact forces. Can be applied directly, these are in their own
        # local coordinate systems.
        cc[secondary_ind, secondary_ind] = traction_discr

        # The contact condition discretization gives coefficients for the mortar
        # variables. To finalize the relation with the contact conditions, we
        # (from the right) 1) assign +- signs to the two sides of the mortar, so that
        # summation in reality is a difference, 2) project to the mortar grid
        # 3) project to the local coordinates of the fracture, 4) assign the
        # coefficients of the displacement jump.
        cc[secondary_ind, mortar_ind] = (
            displacement_jump_discr
            * projection.project_tangential_normal(g_secondary.num_cells)
            * mg.mortar_to_secondary_avg(nd=ambient_dimension)
            * mg.sign_of_mortar_sides(nd=ambient_dimension)
        )

        # Right hand side system. In the local (surface) coordinate system.
        # For transient simulations where the tangential velocity, not displacement, is
        # considered, a term arises on the rhs from the previous time step.
        previous_time_step_displacements = data_edge[pp.STATE][
            self.mortar_displacement_variable
        ].copy()
        rotated_jumps = (
            projection.project_tangential_normal(g_secondary.num_cells)
            * mg.mortar_to_secondary_avg(nd=ambient_dimension)
            * mg.sign_of_mortar_sides(nd=ambient_dimension)
            * previous_time_step_displacements
        )
        rhs_u = displacement_jump_discr * rotated_jumps
        # Only tangential velocity is considered. Zero out all normal components, as we
        # operate on absolute, not relative, normal jumps.
        rhs_u[(ambient_dimension - 1) :: ambient_dimension] = 0
        rhs[secondary_ind] = rhs_secondary + rhs_u

        ### Equation for the mortar rows

        # This is first a stress balance: stress from the higher dimensional
        # domain (both interior and bound_stress) should match with the contact stress:
        #
        #     traction_secondary + traction_primary = 0
        #
        # Optionally, a diffusion term can be added in the tangential direction
        # of the stresses, this is currently under implementation.

        # A diagonal operator is needed to switch the sign of vectors on
        # higher-dimensional faces that point into the fracture surface. The effect is to
        # switch direction of the stress on boundary for the higher dimensional domain: The
        # contact forces are defined as negative in contact, whereas the sign of the higher
        # dimensional stresses are defined according to the direction of the normal vector.
        faces_on_fracture_surface = mg.primary_to_mortar_int().tocsr().indices
        sign_switcher = pp.grid_utils.switch_sign_if_inwards_normal(
            g_primary, ambient_dimension, faces_on_fracture_surface
        )

        ## First, we obtain T_primary = stress * u_primary + bound_stress * u_mortar
        # Stress contribution from the higher dimensional domain, projected onto
        # the mortar grid
        # Switch the direction of the vectors to obtain the traction as defined
        # by the outwards pointing normal vector.
        traction_from_primary = (
            mg.primary_to_mortar_int(nd=ambient_dimension)
            * sign_switcher
            * primary_stress
        )
        cc[mortar_ind, primary_ind] = traction_from_primary
        # Stress contribution from boundary conditions.
        rhs[mortar_ind] = -(
            mg.primary_to_mortar_int(nd=ambient_dimension)
            * sign_switcher
            * primary_bound_stress
            * primary_bc_values
        )
        # The stress contribution from the mortar variables, mapped to the higher
        # dimensional domain via a boundary condition, and back again by a
        # projection operator.
        # Switch the direction of the vectors, so that for all faces, a positive
        # force points into the fracture surface.
        traction_from_mortar = (
            mg.primary_to_mortar_int(nd=ambient_dimension)
            * sign_switcher
            * primary_bound_stress
            * mg.mortar_to_primary_avg(nd=ambient_dimension)
        )
        cc[mortar_ind, mortar_ind] = traction_from_mortar

        ## Second, the contact stress is mapped to the mortar grid.
        # We have for the positive (first) and negative (second) side of the mortar that
        # T_secondary = T_primary_j = -T_primary_k,
        # so we need to map the secondary traction with the corresponding signs to match the
        # mortar tractions.

        # The contact forces are defined in the surface coordinate system.
        # Map to the mortar grid, and rotate back again to the global coordinates
        # (note the inverse rotation is given by a transpose).
        # Finally, the contact stresses will be felt in different directions by
        # the two sides of the mortar grids (Newton's third law), hence
        # adjust the signs: sign_of_mortar_sides gives a minus for the j side and
        # plus for the k side, yielding the two equations
        # - T_secondary + T_primary_j = 0    and T_secondary + T_primary_k = 0
        contact_traction_to_mortar = (
            mg.sign_of_mortar_sides(nd=ambient_dimension)
<<<<<<< HEAD
            * mg.slave_to_mortar_int(nd=ambient_dimension)
            * projection.project_tangential_normal().T
=======
            * projection.project_tangential_normal(mg.num_cells).T
            * mg.secondary_to_mortar_int(nd=ambient_dimension)
>>>>>>> 66c2183b
        )
        cc[mortar_ind, secondary_ind] = contact_traction_to_mortar

        matrix += cc

        return matrix, rhs

    def assemble_edge_coupling_via_high_dim(
        self,
        g_between,
        data_between,
        edge_primary,
        data_edge_primary,
        edge_secondary,
        data_edge_secondary,
        matrix,
    ):
        """Assemble the stress contribution from the mortar displacement on one edge
        on the stress balance on a neighboring edge, in the sense that the two edges
        share a node located at the corner.

        The impact of the boundary condition gives an additional term in the stress
        balance on the primary mortar.

        Parameters:
            g_between (pp.Grid): Grid of the higher dimensional neighbor to the
                main interface
            data_between (dict): Data dictionary of the intermediate grid.
            edge_primary (tuple of grids): The grids of the primary edge
            data_edge_primary (dict): Data dictionary of the primary interface.
            edge_secondary (tuple of grids): The grids of the secondary edge.
            data_edge_secondary (dict): Data dictionary of the secondary interface.
            matrix: original discretization.

        Returns:
            np.array: Block matrix of size 3 x 3, whwere each block represents
                coupling between variables on this interface. Index 0, 1 and 2
                represent the primary grid, the primary and secondary interface,
                respectively.
            np.array: Block matrix of size 3 x 1, representing the right hand
                side of this coupling. Index 0, 1 and 2 represent the primary grid,
                the primary and secondary interface, respectively.

        """
        # Bookkeeping
        mg_prim: pp.MortarGrid = data_edge_primary["mortar_grid"]
        mg_sec: pp.MortarGrid = data_edge_secondary["mortar_grid"]

        # Initialize matrices of the correct sizes
        cc, rhs = self._define_local_block_matrix_edge_coupling(
            g_between, self.discr_primary, mg_prim, mg_sec, matrix
        )

        # Ambient dimension.
        Nd = g_between.dim

        faces_on_fracture_surface = mg_prim.primary_to_mortar_int().tocsr().indices
        sign_switcher = pp.grid_utils.switch_sign_if_inwards_normal(
            g_between, Nd, faces_on_fracture_surface
        )

        proj_sec = mg_sec.mortar_to_primary_avg(nd=Nd)
        proj_prim = mg_prim.primary_to_mortar_int(nd=Nd)

        # Discretization of boundary conditions
        bound_stress = data_between[pp.DISCRETIZATION_MATRICES][
            self.discr_primary.keyword
        ][self.discr_primary.bound_stress_matrix_key]

        # The term to be discretized is the mapping of the induced stress down to the
        # primary mortar grid. The term should be exactly equivalent to the expression
        # for c[mortar_ind, mortar_ind] in assemble_matrix_rhs() above.
        #
        # Only the impact from secondary onto primary edge is assembled. There is a
        # corresponding term from primary to secondary, but the assembler will switch
        # roles of the two edges, and thus take care of this automatically.
        cc[1, 2] = proj_prim * sign_switcher * bound_stress * proj_sec

        matrix += cc
        return matrix, rhs


class MatrixScalarToForceBalance(
    porepy.numerics.interface_laws.abstract_interface_law.AbstractInterfaceLaw
):
    """
    This class adds the matrix scalar (pressure) contribution to the force balance posed
    on the mortar grid by PrimalContactCoupling.

    We account for the scalar variable contribution to the forces on the higher-dimensional
    internal boundary, i.e. the last term of:

        boundary_traction_hat = stress * u_hat + bound_stress * u_mortar + gradP * p_hat

    Note that with this approach to discretization of the boundary pressure force, it
    will only be included for nonzero values of the biot_alpha coefficient.

    If the scalar is e.g. pressure, subtraction of the pressure contribution is needed:

        T_contact - p_check I \dot n = boundary_traction_hat

    This is taken care of by FracturePressureToForceBalance.

    """

    def __init__(self, keyword, discr_primary, discr_secondary):
        """
        Parameters:
            keyword used for storage of the gradP discretization. If the GradP class is
                used, this is the keyword associated with the mechanical parameters.
            discr_primary and
            discr_secondary are the discretization objects operating on the primary and
                secondary pressure, respectively. Used for #DOFs. In FV, one cell
                variable is expected.
        """
        super(MatrixScalarToForceBalance, self).__init__(keyword)
        # Set node discretizations
        self.discr_primary = discr_primary
        self.discr_secondary = discr_secondary
        # Keyword used to retrieve gradP discretization.

    def ndof(self, mg):
        # Assume the interface law is defined only on mortar grids next to the
        # ambient dimension
        ambient_dimension = mg.dim + 1
        return ambient_dimension * mg.num_cells

    def discretize(self, g_h, g_l, data_h, data_l, data_edge):
        """
        Nothing to do
        """
        pass

    def assemble_matrix_rhs(
        self, g_primary, g_secondary, data_primary, data_secondary, data_edge, matrix
    ):
        """
        Assemble the pressure contributions of the interface force balance law.

        Parameters:
            g_primary: Grid on one neighboring subdomain.
            g_secondary: Grid on the other neighboring subdomain.
            data_primary: Data dictionary for the primary suddomain
            data_secondary: Data dictionary for the secondary subdomain.
            data_edge: Data dictionary for the edge between the subdomains
            matrix: original discretization matrix, to which the coupling terms will be
                added.
        """

        ambient_dimension = g_primary.dim

        primary_ind = 0
        mortar_ind = 2

        # Generate matrix for the coupling. This can probably be generalized
        # once we have decided on a format for the general variables
        mg = data_edge["mortar_grid"]
        cc, rhs = self._define_local_block_matrix(
            g_primary, g_secondary, self.discr_primary, self.discr_secondary, mg, matrix
        )

        primary_scalar_gradient = data_primary[pp.DISCRETIZATION_MATRICES][
            self.keyword
        ]["grad_p"]

        # We want to modify the stress balance posed on the edge to account for the
        # scalar (usually pressure) contribution.
        # In the purely mechanical case, stress from the higher dimensional
        # domain (both interior and bound_stress) should match the contact stress:
        # -T_secondary + T_primary = 0,
        # see PrimalContactCoupling.
        # The following modification is needed:
        # Add the scalar gradient contribution to the traction on the primary
        # boundary.

        # A diagonal operator is needed to switch the sign of vectors on
        # higher-dimensional faces that point into the fracture surface, see
        # PrimalContactCoupling.
        faces_on_fracture_surface = mg.primary_to_mortar_int().tocsr().indices
        sign_switcher = pp.grid_utils.switch_sign_if_inwards_normal(
            g_primary, ambient_dimension, faces_on_fracture_surface
        )

        # i) Obtain pressure stress contribution from the higher dimensional domain.
        # ii) Switch the direction of the vectors, so that for all faces, a positive
        # force points into the fracture surface (along the outwards normal on the
        # boundary).
        # iii) Map to the mortar grid.
        # iv) Minus according to - alpha grad p already in the discretization matrix
        primary_scalar_to_primary_traction = (
            mg.primary_to_mortar_int(nd=ambient_dimension)
            * sign_switcher
            * primary_scalar_gradient
        )
        cc[mortar_ind, primary_ind] = primary_scalar_to_primary_traction

        matrix += cc

        return matrix, rhs


class FractureScalarToForceBalance(
    porepy.numerics.interface_laws.abstract_interface_law.AbstractInterfaceLaw
):
    """
    This class adds the fracture pressure contribution to the force balance posed on the
    mortar grid by PrimalContactCoupling and modified to account for matrix pressure by
    MatrixPressureToForceBalance.

    For the contact mechanics, we only want to consider the _contact_ traction. Thus, we
    have to subtract the pressure contribution, i.e.

        T_contact - p_check I \dot n = boundary_traction_hat,

    since the full tractions experienced by a fracture surface are the sum of the
    contact forces and the fracture pressure force.

    """

    def __init__(self, discr_primary, discr_secondary, keyword=None):
        """
        Parameters:
            keyword used for storage of the gradP discretization. If the GradP class is
                used, this is the keyword associated with the mechanical parameters.
            discr_primary and
            discr_secondary are the discretization objects operating on the primary and
                secondary pressure, respectively. Used for #DOFs. In FV, one cell
                variable is expected.
        """
        super(FractureScalarToForceBalance, self).__init__(keyword)
        # Set node discretizations
        self.discr_primary = discr_primary
        self.discr_secondary = discr_secondary

    def ndof(self, mg):
        # Assume the interface law is defined only on mortar grids next to the
        # ambient dimension
        ambient_dimension = mg.dim + 1
        return ambient_dimension * mg.num_cells

    def discretize(self, g_h, g_l, data_h, data_l, data_edge):
        """
        Nothing to do
        """
        pass

    def assemble_matrix_rhs(
        self, g_primary, g_secondary, data_primary, data_secondary, data_edge, matrix
    ):
        """
        Assemble the pressure contributions of the interface force balance law.

        Parameters:
            g_primary: Grid on one neighboring subdomain.
            g_secondary: Grid on the other neighboring subdomain.
            data_primary: Data dictionary for the primary suddomain
            data_secondary: Data dictionary for the secondary subdomain.
            data_edge: Data dictionary for the edge between the subdomains
            matrix: original discretization matrix, to which the coupling terms will be
                added.
        """

        ambient_dimension = g_primary.dim

        secondary_ind = 1
        mortar_ind = 2

        # Generate matrix for the coupling. This can probably be generalized
        # once we have decided on a format for the general variables
        mg = data_edge["mortar_grid"]

        cc, rhs = self._define_local_block_matrix(
            g_primary, g_secondary, self.discr_primary, self.discr_secondary, mg, matrix
        )

        ## Ensure that the contact variable is only the force from the contact of the
        # two sides of the fracture. This requires subtraction of the pressure force.

        # Construct the dot product between normals on fracture faces and the identity
        # matrix. Similar sign switching as above is needed (this one operating on
        # fracture faces only).
<<<<<<< HEAD
        faces_on_fracture_surface = mg.master_to_mortar_int().tocsr().indices
        sgn, _ = g_master.signs_and_cells_of_boundary_faces(faces_on_fracture_surface)
        fracture_normals = g_master.face_normals[
=======
        faces_on_fracture_surface = mg.primary_to_mortar_int().tocsr().indices
        sgn = g_primary.sign_of_faces(faces_on_fracture_surface)
        fracture_normals = g_primary.face_normals[
>>>>>>> 66c2183b
            :ambient_dimension, faces_on_fracture_surface
        ]
        outwards_fracture_normals = sgn * fracture_normals

        data = outwards_fracture_normals.ravel("F")
        row = np.arange(g_primary.dim * mg.num_cells)
        col = np.tile(np.arange(mg.num_cells), (g_primary.dim, 1)).ravel("F")
        n_dot_I = sps.csc_matrix((data, (row, col)))
        # i) The scalar contribution to the contact stress is mapped to the mortar grid
        # and multiplied by n \dot I, with n being the outwards normals on the two sides.
        # Note that by using different normals for the two sides, we do not need to
        # adjust the secondary pressure with the corresponding signs by applying
        # sign_of_mortar_sides as done in PrimalContactCoupling.
        # iii) The contribution should be subtracted so that we balance the primary
        # forces by
        # T_contact - n dot I p,
        # hence the minus.
        secondary_pressure_to_contact_traction = -(
            n_dot_I * mg.secondary_to_mortar_int(nd=1)
        )
        # Minus to obtain -T_secondary + T_primary = 0, i.e. from placing the two
        # terms on the same side of the equation, as also done in PrimalContactCoupling.
        cc[mortar_ind, secondary_ind] = -secondary_pressure_to_contact_traction

        matrix += cc

        return matrix, rhs


class DivUCoupling(
    porepy.numerics.interface_laws.abstract_interface_law.AbstractInterfaceLaw
):
    """
    Coupling conditions for DivU term.

    For mixed-dimensional flow in coupled to matrix mechanics, i.e. Biot in the matrix
    and conservation of a scalar quantity (usually fluid mass) in matrix and fractures.
    We have assumed a primal displacement mortar variable, which will contribute
    to the div u term in fracture ("div aperture") and matrix.
    """

    def __init__(self, variable, discr_primary, discr_secondary, keyword=None):
        super(DivUCoupling, self).__init__(keyword)
        # Set variable names for the vector variable on the nodes (displacement), used
        # to access solutions from previous time steps.
        self.variable = variable
        # The terms are added by calls to assemble methods of DivU discretizations,
        # namely assemble_int_bound_displacement_trace for the primary and
        self.discr_primary = discr_primary
        # assemble_int_bound_displacement_source for the secondary.
        self.discr_secondary = discr_secondary

    def ndof(self, mg):
        # Assume the interface law is defined only on mortar grids next to the
        # ambient dimension
        return (mg.dim + 1) * mg.num_cells

    def discretize(self, g_h, g_l, data_h, data_l, data_edge):
        """
        Nothing to do
        """
        pass

    def assemble_matrix_rhs(
        self, g_primary, g_secondary, data_primary, data_secondary, data_edge, matrix
    ):
        """
        Assemble the mortar displacement's contribution as a internal Dirichlet
        contribution for the higher dimension, and source term for the lower dimension.
        Parameters:
            g_primary: Grid on one neighboring subdomain.
            g_secondary: Grid on the other neighboring subdomain.
            data_primary: Data dictionary for the primary suddomain
            data_secondary: Data dictionary for the secondary subdomain.
            data_edge: Data dictionary for the edge between the subdomains
            matrix: original discretization matrix, to which the coupling terms will be
                added.
        """

        primary_ind = 0
        secondary_ind = 1

        # Generate matrix for the coupling. This can probably be generalized
        # once we have decided on a format for the general variables
        mg = data_edge["mortar_grid"]

        cc, rhs = self._define_local_block_matrix(
            g_primary, g_secondary, self.discr_primary, self.discr_secondary, mg, matrix
        )

        grid_swap = False
        # Let the DivU class assemble the contribution from mortar to primary
        self.discr_primary.assemble_int_bound_displacement_trace(
            g_primary, data_primary, data_edge, grid_swap, cc, matrix, rhs, primary_ind
        )
        # and from mortar to secondary.
        self.discr_secondary.assemble_int_bound_displacement_source(
            g_secondary, data_secondary, data_edge, cc, matrix, rhs, secondary_ind
        )
        matrix += cc

        return matrix, rhs<|MERGE_RESOLUTION|>--- conflicted
+++ resolved
@@ -114,7 +114,7 @@
         # Generate matrix for the coupling. This can probably be generalized
         # once we have decided on a format for the general variables
         mg = data_edge["mortar_grid"]
-        projection = data_slave["tangential_normal_projection"]
+        projection = data_secondary["tangential_normal_projection"]
 
         cc, rhs = self._define_local_block_matrix(
             g_primary, g_secondary, self.discr_primary, self.discr_secondary, mg, matrix
@@ -265,13 +265,8 @@
         # - T_secondary + T_primary_j = 0    and T_secondary + T_primary_k = 0
         contact_traction_to_mortar = (
             mg.sign_of_mortar_sides(nd=ambient_dimension)
-<<<<<<< HEAD
-            * mg.slave_to_mortar_int(nd=ambient_dimension)
+            * mg.secondary_to_mortar_int(nd=ambient_dimension)
             * projection.project_tangential_normal().T
-=======
-            * projection.project_tangential_normal(mg.num_cells).T
-            * mg.secondary_to_mortar_int(nd=ambient_dimension)
->>>>>>> 66c2183b
         )
         cc[mortar_ind, secondary_ind] = contact_traction_to_mortar
 
@@ -553,15 +548,10 @@
         # Construct the dot product between normals on fracture faces and the identity
         # matrix. Similar sign switching as above is needed (this one operating on
         # fracture faces only).
-<<<<<<< HEAD
-        faces_on_fracture_surface = mg.master_to_mortar_int().tocsr().indices
-        sgn, _ = g_master.signs_and_cells_of_boundary_faces(faces_on_fracture_surface)
-        fracture_normals = g_master.face_normals[
-=======
+
         faces_on_fracture_surface = mg.primary_to_mortar_int().tocsr().indices
-        sgn = g_primary.sign_of_faces(faces_on_fracture_surface)
+        sgn, _ = g_primary.signs_and_cells_of_boundary_faces(faces_on_fracture_surface)
         fracture_normals = g_primary.face_normals[
->>>>>>> 66c2183b
             :ambient_dimension, faces_on_fracture_surface
         ]
         outwards_fracture_normals = sgn * fracture_normals
