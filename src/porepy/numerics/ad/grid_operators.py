--- conflicted
+++ resolved
@@ -778,45 +778,6 @@
         return np.hstack([v for v in val])
 
 
-<<<<<<< HEAD
-class DirBC(Operator):
-    """Extract (scalar) Dirichlet BC from Boundary condition.
-    This can be e.g. useful when applying AD functions to boundary data.
-
-    FIXME: Purge if not used. Looks tailor made/like a hack to IS.
-    """
-
-    def __init__(
-        self,
-        bc,
-        subdomains: list[pp.Grid],
-        name: Optional[str] = None,
-    ):
-        super().__init__(name)
-        self._bc = bc
-        self.subdomains: list[pp.Grid] = subdomains
-        if not (len(self.subdomains) == 1):
-            raise RuntimeError("DirBc not implemented for more than one grid.")
-
-    def __repr__(self) -> str:
-        return f"Dirichlet boundary data of size {self._bc.val.size}"
-
-    def parse(self, mdg: pp.MixedDimensionalGrid):
-        bc_val = self._bc.parse(mdg)  # TODO Is this done anyhow already?
-        keyword = self._bc.keyword
-        g = self.subdomains[0]
-        data = mdg.subdomain_data(g)
-        bc = data[pp.PARAMETERS][keyword]["bc"]
-        is_dir = bc.is_dir
-        is_not_dir = np.logical_not(is_dir)
-        dir_bc_val = bc_val.copy()
-        dir_bc_val[is_not_dir] = float("NaN")
-
-        return dir_bc_val
-
-
-=======
->>>>>>> 52efa05b
 class ParameterArray(Operator):
     """Extract an array from the parameter dictionaries for a given set of subdomains.
 
