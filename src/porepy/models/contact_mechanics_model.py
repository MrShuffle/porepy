"""
This is a setup class for solving linear elasticity with contact between the fractures.

The setup handles parameters, variables and discretizations. Default (unitary-like)
parameters are set. A "run script" function for setting up the class and solving the
nonlinear contact mechanics problem is also provided.

NOTE: This module should be considered an experimental feature, which will likely
undergo major changes (or be deleted).

"""
import logging
import time

import numpy as np
import scipy.sparse.linalg as spla

import porepy as pp
import porepy.models.abstract_model

# Module-wide logger
logger = logging.getLogger(__name__)


class ContactMechanics(porepy.models.abstract_model.AbstractModel):
    """This is a shell class for contact mechanics problems.

    The intended use is to inherit from this class, and do the necessary modifications
    and specifications for the problem to be fully defined. The minimal adjustment
    needed is to specify the method create_grid().

    Attributes:
        displacement_variable (str): Name assigned to the displacement variable in the
            highest-dimensional subdomain. Will be used throughout the simulations,
            including in Paraview export.
        mortar_displacement_variable (str): Name assigned to the displacement variable
            on the fracture walls. Will be used throughout the simulations, including in
            Paraview export.
        contact_traction_variable (str): Name assigned to the variable for contact
            forces in the fracture. Will be used throughout the simulations, including
            in Paraview export.
        mechanics_parameter_key (str): Keyword used to define parameters and
            discretizations for the mechanics problem.
        friction_coupling_term (str): Keyword used to define paramaters and
            discretizations for the friction problem.
        params (dict): Dictionary of parameters used to control the solution procedure.
        viz_folder_name (str): Folder for visualization export.

    All attributes are given natural values at initialization of the class.

    """

    def __init__(self, params=None):

        # Variables
        self.displacement_variable = "u"
        self.mortar_displacement_variable = "mortar_u"
        self.contact_traction_variable = "contact_traction"

        # Keyword
        self.mechanics_parameter_key = "mechanics"

        # Terms of the equations
        self.friction_coupling_term = "fracture_force_balance"

        # Solver parameters
        if params is None:
            self.params = {}
            self.viz_folder_name = "contact_mechanics_viz"
        else:
            self.params = params
            self.viz_folder_name = params.get("folder_name", "contact_mechanics_viz")

        # Initialize grid bucket
        self.gb = None

<<<<<<< HEAD
        # Set a convergence study. Not sure if a boolean is sufficient, or whether
        # we should have an enum here.
        self.convergence_status = False
=======
        self.linear_solver = "direct"
>>>>>>> 95685154

    def create_grid(self):
        """Create a (fractured) domain in 2D or 3D, with projections to local
        coordinates set for all fractures.

        The method requires the following attribute, which is stored in self.params:
            mesh_args (dict): Containing the mesh sizes.

        The method assigns the following attributes to self:
            gb (pp.GridBucket): The produced grid bucket.
            box (dict): The bounding box of the domain, defined through minimum and
                maximum values in each dimension.
            Nd (int): The dimension of the matrix, i.e., the highest dimension in the
                grid bucket.

        After self.gb is set, the method should also call

            pp.contact_conditions.set_projections(self.gb)

        """
        pass

    def _nd_grid(self):
        """Get the grid of the highest dimension. Assumes self.gb is set."""
        return self.gb.grids_of_dimension(self.Nd)[0]

    def domain_boundary_sides(self, g):
        """
        Obtain indices of the faces of a grid that lie on each side of the domain
        boundaries.
        """
        tol = 1e-10
        box = self.box
        east = g.face_centers[0] > box["xmax"] - tol
        west = g.face_centers[0] < box["xmin"] + tol
        north = g.face_centers[1] > box["ymax"] - tol
        south = g.face_centers[1] < box["ymin"] + tol
        if self.Nd == 2:
            top = np.zeros(g.num_faces, dtype=bool)
            bottom = top.copy()
        else:
            top = g.face_centers[2] > box["zmax"] - tol
            bottom = g.face_centers[2] < box["zmin"] + tol
        all_bf = g.get_boundary_faces()
        return all_bf, east, west, north, south, top, bottom

    def bc_type(self, g):
        """Define type of boundary conditions: Dirichlet on all global boundaries,
        Dirichlet also on fracture faces.
        """
        all_bf = g.get_boundary_faces()
        bc = pp.BoundaryConditionVectorial(g, all_bf, "dir")
        # Default internal BC is Neumann. We change to Dirichlet for the contact
        # problem. I.e., the mortar variable represents the displacement on the
        # fracture faces.
        frac_face = g.tags["fracture_faces"]
        bc.is_neu[:, frac_face] = False
        bc.is_dir[:, frac_face] = True
        return bc

    def bc_values(self, g):
        """Set homogeneous conditions on all boundary faces."""
        # Values for all Nd components, facewise
        values = np.zeros((self.Nd, g.num_faces))
        # Reshape according to PorePy convention
        values = values.ravel("F")
        return values

    def source(self, g):
        """"""
        return np.zeros(self.Nd * g.num_cells)

    def set_parameters(self):
        """
        Set the parameters for the simulation.
        """
        gb = self.gb

        for g, d in gb:
            if g.dim == self.Nd:
                # Rock parameters
                lam = np.ones(g.num_cells)
                mu = np.ones(g.num_cells)
                C = pp.FourthOrderTensor(mu, lam)

                # Define boundary condition
                bc = self.bc_type(g)

                # BC and source values
                bc_val = self.bc_values(g)
                source_val = self.source(g)

                pp.initialize_data(
                    g,
                    d,
                    self.mechanics_parameter_key,
                    {
                        "bc": bc,
                        "bc_values": bc_val,
                        "source": source_val,
                        "fourth_order_tensor": C,
                        # "max_memory": 7e7,
                    },
                )

            elif g.dim == self.Nd - 1:
                friction = self._set_friction_coefficient(g)
                pp.initialize_data(
                    g,
                    d,
                    self.mechanics_parameter_key,
                    {"friction_coefficient": friction},
                )
        for _, d in gb.edges():
            mg = d["mortar_grid"]
            pp.initialize_data(mg, d, self.mechanics_parameter_key)

    def assign_variables(self):
        """
        Assign variables to the nodes and edges of the grid bucket.
        """
        gb = self.gb
        for g, d in gb:
            if g.dim == self.Nd:
                d[pp.PRIMARY_VARIABLES] = {
                    self.displacement_variable: {"cells": self.Nd}
                }
            elif g.dim == self.Nd - 1:
                d[pp.PRIMARY_VARIABLES] = {
                    self.contact_traction_variable: {"cells": self.Nd}
                }
            else:
                d[pp.PRIMARY_VARIABLES] = {}

        for e, d in gb.edges():

            if e[0].dim == self.Nd:
                d[pp.PRIMARY_VARIABLES] = {
                    self.mortar_displacement_variable: {"cells": self.Nd}
                }

            else:
                d[pp.PRIMARY_VARIABLES] = {}

    def assign_discretizations(self):
        """
        Assign discretizations to the nodes and edges of the grid bucket.

        """
        # For the Nd domain we solve linear elasticity with mpsa.
        Nd = self.Nd
        gb = self.gb
        mpsa = pp.Mpsa(self.mechanics_parameter_key)
        # We need a void discretization for the contact traction variable defined on
        # the fractures.
        empty_discr = pp.VoidDiscretization(self.mechanics_parameter_key, ndof_cell=Nd)

        for g, d in gb:
            if g.dim == Nd:
                d[pp.DISCRETIZATION] = {self.displacement_variable: {"mpsa": mpsa}}
            elif g.dim == Nd - 1:
                d[pp.DISCRETIZATION] = {
                    self.contact_traction_variable: {"empty": empty_discr}
                }

        # Define the contact condition on the mortar grid
        coloumb = pp.ColoumbContact(self.mechanics_parameter_key, Nd, mpsa)
        contact = pp.PrimalContactCoupling(self.mechanics_parameter_key, mpsa, coloumb)

        for e, d in gb.edges():
            g_l, g_h = gb.nodes_of_edge(e)
            if g_h.dim == Nd:
                d[pp.COUPLING_DISCRETIZATION] = {
                    self.friction_coupling_term: {
                        g_h: (self.displacement_variable, "mpsa"),
                        g_l: (self.contact_traction_variable, "empty"),
                        (g_h, g_l): (self.mortar_displacement_variable, contact),
                    }
                }

    def initial_condition(self):
        """Set initial guess for the variables.

        The displacement is set to zero in the Nd-domain, and at the fracture interfaces
        The displacement jump is thereby also zero.

        The contact pressure is set to zero in the tangential direction,
        and -1 (that is, in contact) in the normal direction.

        """

        for g, d in self.gb:
            if g.dim == self.Nd:
                # Initialize displacement variable
                state = {self.displacement_variable: np.zeros(g.num_cells * self.Nd)}

            elif g.dim == self.Nd - 1:
                # Initialize contact variable
                traction = np.vstack(
                    (np.zeros((g.dim, g.num_cells)), -1 * np.ones(g.num_cells))
                ).ravel(order="F")
                state = {
                    self.contact_traction_variable: traction,
                }
                pp.set_iterate(d, {self.contact_traction_variable: traction})
            else:
                state = {}
            pp.set_state(d, state)

        for _, d in self.gb.edges():
            mg = d["mortar_grid"]

            if mg.dim == self.Nd - 1:
                size = mg.num_cells * self.Nd
                state = {self.mortar_displacement_variable: np.zeros(size)}
                iterate = {self.mortar_displacement_variable: np.zeros(size)}
                pp.set_iterate(d, iterate)
            else:
                state = {}
            pp.set_state(d, state)

    def _update_iterate(self, solution_vector):
        """
        Extract parts of the solution for current iterate.

        The iterate solutions in d[pp.STATE][pp.ITERATE] are updated for the
        mortar displacements and contact traction are updated.
        Method is a tailored copy from assembler.distribute_variable.

        Parameters:
            assembler (pp.Assembler): assembler for self.gb.
            solution_vector (np.array): solution vector for the current iterate.

        """
        assembler = self.assembler
        variable_names = []
        for pair in assembler.block_dof.keys():
            variable_names.append(pair[1])

        dof = np.cumsum(np.append(0, np.asarray(assembler.full_dof)))

        for var_name in set(variable_names):
            for pair, bi in assembler.block_dof.items():
                g = pair[0]
                name = pair[1]
                if name != var_name:
                    continue
                if isinstance(g, tuple):
                    # This is really an edge
                    if name == self.mortar_displacement_variable:
                        mortar_u = solution_vector[dof[bi] : dof[bi + 1]]
                        data = self.gb.edge_props(g)
                        data[pp.STATE][pp.ITERATE][
                            self.mortar_displacement_variable
                        ] = mortar_u.copy()
                else:
                    data = self.gb.node_props(g)

                    # g is a node (not edge)

                    # For the fractures, update the contact force
                    if g.dim < self.Nd:
                        if name == self.contact_traction_variable:
                            contact = solution_vector[dof[bi] : dof[bi + 1]]
                            data = self.gb.node_props(g)
                            data[pp.STATE][pp.ITERATE][
                                self.contact_traction_variable
                            ] = contact.copy()

    def get_state_vector(self):
        """Get a vector of the current state of the variables; with the same ordering
            as in the assembler.

        Returns:
            np.array: The current state, as stored in the GridBucket.

        """
        size = self.assembler.num_dof()
        state = np.zeros(size)
        for g, var in self.assembler.block_dof.keys():
            # Index of
            ind = self.assembler.dof_ind(g, var)

            if isinstance(g, tuple):
                values = self.gb.edge_props(g)[pp.STATE][var]
            else:
                values = self.gb.node_props(g)[pp.STATE][var]
            state[ind] = values

        return state

    def reconstruct_local_displacement_jump(
        self, data_edge, projection, from_iterate=True
    ):
        """
        Reconstruct the displacement jump in local coordinates.

        Args:
            data_edge (dictionary): The dictionary on the gb edge. Should contain
                - a mortar grid
                - a projection, obtained by calling
                pp.contact_conditions.set_projections(self.gb)
        Returns:
            (np.array): ambient_dim x g_l.num_cells. First 1-2 dimensions are in the
            tangential direction of the fracture, last dimension is normal.
        """
        mg = data_edge["mortar_grid"]
        if from_iterate:
            mortar_u = data_edge[pp.STATE][pp.ITERATE][
                self.mortar_displacement_variable
            ]
        else:
            mortar_u = data_edge[pp.STATE][self.mortar_displacement_variable]
        displacement_jump_global_coord = (
            mg.mortar_to_slave_avg(nd=self.Nd)
            * mg.sign_of_mortar_sides(nd=self.Nd)
            * mortar_u
        )
        # Rotated displacement jumps. these are in the local coordinates, on
        project_to_local = projection.project_tangential_normal(int(mg.num_cells / 2))
        u_mortar_local = project_to_local * displacement_jump_global_coord
        return u_mortar_local.reshape((self.Nd, -1), order="F")

    def reconstruct_stress(self, previous_iterate: bool = False) -> None:
        """
        Compute the stress in the highest-dimensional grid based on the displacement
        states in that grid, adjacent interfaces and global boundary conditions.

        The stress is stored in the data dictionary of the highest-dimensional grid,
        in [pp.STATE]['stress'].

        Parameters:
            previous_iterate (boolean, optional): If True, use values from previous
                iteration to compute the stress. Defaults to False.

        """
        g = self._nd_grid()
        d = self.gb.node_props(g)

        mpsa = pp.Mpsa(self.mechanics_parameter_key)

        if previous_iterate:
            u = d[pp.STATE][pp.ITERATE][self.displacement_variable]
        else:
            u = d[pp.STATE][self.displacement_variable]

        matrix_dictionary = d[pp.DISCRETIZATION_MATRICES][self.mechanics_parameter_key]

        # Stress contribution from internal cell center displacements
        stress = matrix_dictionary[mpsa.stress_matrix_key] * u

        # Contributions from global boundary conditions
        bound_stress_discr = matrix_dictionary[mpsa.bound_stress_matrix_key]
        global_bc_val = d[pp.PARAMETERS][self.mechanics_parameter_key]["bc_values"]
        stress += bound_stress_discr * global_bc_val

        # Contributions from the mortar displacement variables
        for e, d_e in self.gb.edges():
            # Only contributions from interfaces to the highest dimensional grid
            mg = d_e["mortar_grid"]
            if mg.dim == self.Nd - 1:
                if previous_iterate:
                    u_e = d_e[pp.STATE][pp.ITERATE][self.mortar_displacement_variable]
                else:
                    u_e = d_e[pp.STATE][self.mortar_displacement_variable]

                stress += bound_stress_discr * mg.mortar_to_master_avg(nd=self.Nd) * u_e

        d[pp.STATE]["stress"] = stress

    def _set_friction_coefficient(self, g):
        """The friction coefficient is uniform, and equal to 1."""
        return np.ones(g.num_cells)

    def prepare_simulation(self):
        """Is run prior to a time-stepping scheme. Use this to initialize
        discretizations, linear solvers etc.

        TODO: Should the arguments be solver_options and **kwargs (for everything else?)

        TODO: Examples needed

        """
        self.create_grid()
        self.Nd = self.gb.dim_max()
        self.set_parameters()
        self.assign_variables()
        self.assign_discretizations()
        self.initial_condition()
        self.discretize()
        self.initialize_linear_solver()

        g_max = self._nd_grid()
        self.viz = pp.Exporter(
            g_max, file_name="mechanics", folder_name=self.viz_folder_name
        )

    def after_simulation(self):
        """Called after a time-dependent problem"""
        pass

    def discretize(self):
<<<<<<< HEAD
        """ Discretize all terms
        """
        if not hasattr(self, "assembler"):
            self.assembler = pp.Assembler(self.gb)
=======
        """Discretize all terms"""

        self.assembler = pp.Assembler(self.gb)
>>>>>>> 95685154

        tic = time.time()
        logger.info("Discretize")
        self.assembler.discretize()
        logger.info("Done. Elapsed time {}".format(time.time() - tic))

    def before_newton_loop(self):
        """Will be run before entering a Newton loop.
        Discretize time-dependent quantities etc.
        """
        self.convergence_status = False

    def before_newton_iteration(self):
        # Re-discretize the nonlinear term
        filt = pp.assembler_filters.ListFilter(term_list=[self.friction_coupling_term])
        self.assembler.discretize(filt=filt)

    def after_newton_iteration(self, solution_vector):
        """
        Extract parts of the solution for current iterate.

        The iterate solutions in d[pp.STATE][pp.ITERATE] are updated for the
        mortar displacements and contact traction are updated.
        Method is a tailored copy from assembler.distribute_variable.

        Parameters:
            assembler (pp.Assembler): assembler for self.gb.
            solution_vector (np.array): solution vector for the current iterate.

        Returns:
            (np.array): displacement solution vector for the Nd grid.

        """
        self._update_iterate(solution_vector)

        u = solution_vector[
            self.assembler.dof_ind(self._nd_grid(), self.displacement_variable)
        ]
        self.viz.write_vtk({"ux": u[::2], "uy": u[1::2]})

    def after_newton_convergence(self, solution, errors, iteration_counter):
        self.assembler.distribute_variable(solution)
        self.convergence_status = True

    def check_convergence(self, solution, prev_solution, init_solution, nl_params=None):
        g_max = self._nd_grid()

        if not self._is_nonlinear_problem():
            # At least for the default direct solver, scipy.sparse.linalg.spsolve, no
            # error (but a warning) is raised for singular matrices, but a nan solution
            # is returned. We check for this.
            diverged = np.any(np.isnan(solution))
            converged = not diverged
            error = np.nan if diverged else 0
            return error, converged, diverged

        mech_dof = self.assembler.dof_ind(g_max, self.displacement_variable)

        # Also find indices for the contact variables
        contact_dof = np.array([], dtype=np.int)
        for e, _ in self.gb.edges():
            if e[0].dim == self.Nd:
                contact_dof = np.hstack(
                    (
                        contact_dof,
                        self.assembler.dof_ind(e[1], self.contact_traction_variable),
                    )
                )

        # Pick out the solution from current, previous iterates, as well as the
        # initial guess.
        u_mech_now = solution[mech_dof]
        u_mech_prev = prev_solution[mech_dof]
        u_mech_init = init_solution[mech_dof]

        contact_now = solution[contact_dof]
        contact_prev = prev_solution[contact_dof]
        contact_init = init_solution[contact_dof]

        # Calculate errors
        difference_in_iterates_mech = np.sum((u_mech_now - u_mech_prev) ** 2)
        difference_from_init_mech = np.sum((u_mech_now - u_mech_init) ** 2)

        contact_norm = np.sum(contact_now ** 2)
        difference_in_iterates_contact = np.sum((contact_now - contact_prev) ** 2)
        difference_from_init_contact = np.sum((contact_now - contact_init) ** 2)

        tol_convergence = nl_params["nl_convergence_tol"]
        # Not sure how to use the divergence criterion
        # tol_divergence = nl_params["nl_divergence_tol"]

        converged = False
        diverged = False

        # Check absolute convergence criterion
        if difference_in_iterates_mech < tol_convergence:
            converged = True
            error_mech = difference_in_iterates_mech

        else:
            # Check relative convergence criterion
            if (
                difference_in_iterates_mech
                < tol_convergence * difference_from_init_mech
            ):
                converged = True
            error_mech = difference_in_iterates_mech / difference_from_init_mech

        # The if is intended to avoid division through zero
        if contact_norm < 1e-10 and difference_in_iterates_contact < 1e-10:
            # converged = True
            error_contact = difference_in_iterates_contact
        else:
            error_contact = (
                difference_in_iterates_contact / difference_from_init_contact
            )

        logger.info("Error in contact force is {}".format(error_contact))
        logger.info("Error in matrix displacement is {}".format(error_mech))

        return error_mech, converged, diverged

    def after_newton_failure(self, solution, errors, iteration_counter):
        if self._is_nonlinear_problem():
            raise ValueError("Newton iterations did not converge")
        else:
            raise ValueError("Tried solving singular matrix for the linear problem.")

    def initialize_linear_solver(self):
        tic = time.time()
        logger.info("Initialize linear solver")

        solver = self.params.get("linear_solver", "direct")

        if solver == "direct":
            """In theory, it should be possible to instruct SuperLU to reuse the
            symbolic factorization from one iteration to the next. However, it seems
            the scipy wrapper around SuperLU has not implemented the necessary
            functionality, as discussed in

                https://github.com/scipy/scipy/issues/8227

            We will therefore pass here, and pay the price of long computation times.

            """
            self.linear_solver = "direct"

        else:
            raise ValueError(f"Unknown linear solver {solver}")

        toc = time.time()
        logger.info(f"Linear solver initialized. Elapsed time {toc - tic}")

    def assemble_and_solve_linear_system(self, tol):

        A, b = self.assembler.assemble_matrix_rhs()
        logger.debug(f"Max element in A {np.max(np.abs(A)):.2e}")
        logger.debug(
            f"Max {np.max(np.sum(np.abs(A), axis=1)):.2e} and min"
            + f" {np.min(np.sum(np.abs(A), axis=1)):.2e} A sum."
        )
        if self.linear_solver == "direct":
            return spla.spsolve(A, b)
        elif self.linear_solver == "pyamg":
            raise NotImplementedError("Not that far yet")

    def _is_nonlinear_problem(self):
        """
        If there is no fracture, the problem is usually linear.
        Overwrite this function if e.g. parameter nonlinearities are included.
        """
        return self.gb.dim_min() < self.Nd<|MERGE_RESOLUTION|>--- conflicted
+++ resolved
@@ -74,13 +74,10 @@
         # Initialize grid bucket
         self.gb = None
 
-<<<<<<< HEAD
         # Set a convergence study. Not sure if a boolean is sufficient, or whether
         # we should have an enum here.
         self.convergence_status = False
-=======
         self.linear_solver = "direct"
->>>>>>> 95685154
 
     def create_grid(self):
         """Create a (fractured) domain in 2D or 3D, with projections to local
@@ -483,16 +480,9 @@
         pass
 
     def discretize(self):
-<<<<<<< HEAD
-        """ Discretize all terms
-        """
+        """Discretize all terms"""
         if not hasattr(self, "assembler"):
             self.assembler = pp.Assembler(self.gb)
-=======
-        """Discretize all terms"""
-
-        self.assembler = pp.Assembler(self.gb)
->>>>>>> 95685154
 
         tic = time.time()
         logger.info("Discretize")
