import warnings
import numpy as np
from scipy import sparse as sps
from itertools import islice
import csv

from porepy.grids import grid, grid_bucket
from porepy.fracs import meshing, split_grid
from porepy.fracs.fractures import Fracture, FractureNetwork
from porepy.utils.setmembership import unique_columns_tol
from porepy.utils.sort_points import sort_point_pairs
import porepy.utils.comp_geom as cg

#------------------------------------------------------------------------------#


def dfm_3d_from_csv(file_name, tol=1e-4, **mesh_kwargs):
    """
    Create the grid bucket from a set of 3d fractures stored in a csv file and
    domain. In the csv file, we assume the following structure
    - first line describes the domain as a rectangle with
      X_MIN, Y_MIN, Z_MIN, X_MAX, Y_MAX, Z_MAX
    - the other lines descibe the N fractures as a list of points
      P0_X, P0_Y, P0_Z, ...,PN_X, PN_Y, PN_Z

    Parameters:
        file_name: name of the file
        tol: (optional) tolerance for the methods
        mesh_kwargs: kwargs for the gridding, see meshing.simplex_grid

    Return:
        gb: the grid bucket
    """
    frac_list, network, domain = network_3d_from_csv(file_name)

    gb = meshing.simplex_grid(domain=domain, network=network, **mesh_kwargs)
    return gb, domain

#------------------------------------------------------------------------------#


def network_3d_from_csv(file_name, has_domain=True, tol=1e-4):
    """
    Create the fracture network from a set of 3d fractures stored in a csv file and
    domain. In the csv file, we assume the following structure
    - first line (optional) describes the domain as a rectangle with
      X_MIN, Y_MIN, Z_MIN, X_MAX, Y_MAX, Z_MAX
    - the other lines descibe the N fractures as a list of points
      P0_X, P0_Y, P0_Z, ...,PN_X, PN_Y, PN_Z

    Lines that start with a # are ignored.

    Parameters:
        file_name: name of the file
        has_domain: if the first line in the csv file specify the domain
        tol: (optional) tolerance for the methods

    Return:
        frac_list: the list of fractures
        network: the fracture network
        domain: (optional, returned if has_domain==True) the domain
    """

    # The first line of the csv file defines the bounding box for the domain

    frac_list = []
    # Extract the data from the csv file
    with open(file_name, 'r') as csv_file:
        spam_reader = csv.reader(csv_file, delimiter=',')

        # Read the domain first
        if has_domain:
            domain = np.asarray(next(spam_reader), dtype=np.float)
            assert domain.size == 6
            domain = {'xmin': domain[0], 'xmax': domain[3], 'ymin': domain[1],
                      'ymax': domain[4], 'zmin': domain[2], 'zmax': domain[5]}

        for row in spam_reader:
            # If the line starts with a '#', we consider this a comment
            if row[0][0] == '#':
                continue

            # Read the points
            pts = np.asarray(row, dtype=np.float)
            assert pts.size % 3 == 0
<<<<<<< HEAD
            frac_list.append(Fracture(pts.reshape((3, -1), order='F')))
=======

            # Skip empty lines. Useful if the file ends with a blank line.
            if pts.size == 0:
                continue

            frac_list.append(Fracture(pts.reshape((3,-1), order='F')))
>>>>>>> 06e9f5f1

    # Create the network
    network = FractureNetwork(frac_list, tol=tol)

    if has_domain:
        return frac_list, network, domain
    else:
        return frac_list, network

#------------------------------------------------------------------------------#


def dfm_2d_from_csv(f_name, mesh_kwargs, domain=None, return_domain=False,
                    tol=1e-8, **kwargs):
    """
    Create the grid bucket from a set of fractures stored in a csv file and a
    domain. In the csv file, we assume the following structure:
    FID, START_X, START_Y, END_X, END_Y

    Where FID is the fracture id, START_X and START_Y are the abscissa and
    coordinate of the starting point, and END_X and END_Y are the abscissa and
    coordinate of the ending point.
    Note: the delimiter can be different.

    Parameters:
        f_name: the file name in CSV format
        mesh_kwargs: list of additional arguments for the meshing
        domain: rectangular domain, if not given the bounding-box is computed
        kwargs: list of argument for the numpy function genfromtxt

    Returns:
        gb: grid bucket associated to the configuration.
        domain: if the domain is not given as input parameter, the bounding box
        is returned.

    """
    pts, edges = lines_from_csv(f_name, tol=tol, **kwargs)
    f_set = np.array([pts[:, e] for e in edges.T])

    # Define the domain as bounding-box if not defined
    if domain is None:
        overlap = kwargs.get('domain_overlap', 0)
        domain = cg.bounding_box(pts, overlap)

    if return_domain:
        return meshing.simplex_grid(f_set, domain, **mesh_kwargs), domain
    else:
        return meshing.simplex_grid(f_set, domain, **mesh_kwargs)

#------------------------------------------------------------------------------#


def lines_from_csv(f_name, tagcols=None, tol=1e-8, **kwargs):
    """ Read csv file with fractures to obtain fracture description.

    Create the grid bucket from a set of fractures stored in a csv file and a
    domain. In the csv file, we assume the following structure:
    FID, START_X, START_Y, END_X, END_Y

    Where FID is the fracture id, START_X and START_Y are the abscissa and
    coordinate of the starting point, and END_X and END_Y are the abscissa and
    coordinate of the ending point.

    To change the delimiter from the default comma, use kwargs passed to
    np.genfromtxt.

    The csv file is assumed to have a header of 1 line. To change this number,
    use kwargs skip_header.

    Parameters:
        f_name (str): Path to csv file
        tagcols (array-like, int. Optional): Column index where fracture tags
            are stored. 0-offset. Defaults to no columns.
        **kwargs: keyword arguments passed on to np.genfromtxt.

    Returns:
        np.ndarray (2 x num_pts): Point coordinates used in the fracture
            description.
        np.ndarray (2+numtags x num_fracs): Fractures, described by their start
            and endpoints (first and second row). If tags are assigned to the
            fractures, these are stored in rows 2,...

    """
    npargs = {}
    # EK: Should these really be explicit keyword arguments?
    npargs['delimiter'] = kwargs.get('delimiter', ',')
    npargs['skip_header'] = kwargs.get('skip_header', 1)

    # Extract the data from the csv file
    data = np.genfromtxt(f_name, **npargs)
    if data.size == 0:
        return np.empty((2, 0)), np.empty((2, 0), dtype=np.int)
    data = np.atleast_2d(data)

    num_fracs = data.shape[0] if data.size > 0 else 0
    num_data = data.shape[1] if data.size > 0 else 0

    pt_cols = np.arange(1, num_data)
    if tagcols is not None:
        pt_cols = np.setdiff1d(pt_cols, tagcols)

    pts = data[:, pt_cols].reshape((-1, 2)).T

    # Let the edges correspond to the ordering of the fractures
    edges = np.vstack((np.arange(0, 2 * num_fracs, 2),
                       np.arange(1, 2 * num_fracs, 2)))
    if tagcols is not None:
        edges = np.vstack((edges, data[:, tagcols].T))

    pts, _, old_2_new = unique_columns_tol(pts, tol=tol)
    edges[:2] = old_2_new[edges[:2]]

    to_remove = np.where(edges[0, :] == edges[1, :])[0]
    edges = np.delete(edges, to_remove, axis=1)

    assert np.all(np.diff(edges[:2], axis=0) != 0)

    return pts, edges.astype(np.int)

#------------------------------------------------------------------------------#


def dfn_3d_from_fab(file_name, file_inters=None, conforming=True, tol=None,
                    vtk_name=None, **kwargs):
    """ Read the fractures and (possible) intersection from files.
    The fractures are in a .fab file, as specified by FracMan.
    The intersection are specified in the function intersection_dfn_3d.

    Parameters:
        file_name (str): Path to .fab file.
        file_intersections (str): Optional path to intersection file.
        conforming (boolean): If True, the mesh will be conforming along 1d
            intersections.
        vtk_name (str): Gives the possibility to export the network in a vtu
            file. Consider the suffix of the file as ".vtu".
        **kwargs: Parameters passed to gmsh.

    Returns:
        gb (GridBucket): The grid bucket.

    """
    network = network_3d_from_fab(file_name, return_all=False, tol=tol)

    if vtk_name is not None:
        network.to_vtk(vtk_name)

    if file_inters is None:
        return meshing.dfn(network, conforming, **kwargs)
    else:
        inters = intersection_dfn_3d(file_inters, fractures)
        return meshing.dfn(network, conforming, inters, **kwargs)

#------------------------------------------------------------------------------#


def network_3d_from_fab(f_name, return_all=False, tol=None):
    """ Read fractures from a .fab file, as specified by FracMan.

    The filter is based on the .fab-files available at the time of writing, and
    may not cover all options available.

    Parameters:
        f_name (str): Path to .fab file.

    Returns:
        network: the network of fractures
        tess_fracs (optional returned if return_all==True, list of np.ndarray):
            Each list element contains fracture
            cut by the domain boundary, represented by vertexes as a nd x n_pt
            array.
        tess_sgn (optional returned if return_all==True, np.ndarray):
            For each element in tess_frac, a +-1 defining
            which boundary the fracture is on.

    The function also reads in various other information of unknown usefulness,
    see implementation for details. This information is currently not returned.

    """

    def read_keyword(line):
        # Read a single keyword, on the form  key = val
        words = line.split('=')
        assert len(words) == 2
        key = words[0].strip()
        val = words[1].strip()
        return key, val

    def read_section(f, section_name):
        # Read a section of the file, surrounded by a BEGIN / END wrapping
        d = {}
        for line in f:
            if line.strip() == 'END ' + section_name.upper().strip():
                return d
            k, v = read_keyword(line)
            d[k] = v

    def read_fractures(f, is_tess=False):
        # Read the fracture
        fracs = []
        fracture_ids = []
        trans = []
        nd = 3
        for line in f:
            if not is_tess and line.strip() == 'END FRACTURE':
                return fracs, np.asarray(fracture_ids), np.asarray(trans)
            elif is_tess and line.strip() == 'END TESSFRACTURE':
                return fracs, np.asarray(fracture_ids), np.asarray(trans)
            if is_tess:
                ids, num_vert = line.split()
            else:
                ids, num_vert, t = line.split()[:3]

                trans.append(float(t))

            ids = int(ids)
            num_vert = int(num_vert)
            vert = np.zeros((num_vert, nd))
            for i in range(num_vert):
                data = f.readline().split()
                vert[i] = np.asarray(data[1:])

            # Transpose to nd x n_pt format
            vert = vert.T

            # Read line containing normal vector, but disregard result
            data = f.readline().split()
            if is_tess:
                trans.append(int(data[1]))
            fracs.append(vert)
            fracture_ids.append(ids)

    with open(f_name, 'r') as f:
        for line in f:
            if line.strip() == 'BEGIN FORMAT':
                # Read the format section, but disregard the information for
                # now
                formats = read_section(f, 'FORMAT')
            elif line.strip() == 'BEGIN PROPERTIES':
                # Read in properties section, but disregard information
                props = read_section(f, 'PROPERTIES')
            elif line.strip() == 'BEGIN SETS':
                # Read set section, but disregard information.
                sets = read_section(f, 'SETS')
            elif line.strip() == 'BEGIN FRACTURE':
                # Read fractures
                fracs, frac_ids, trans = read_fractures(f, is_tess=False)
            elif line.strip() == 'BEGIN TESSFRACTURE':
                # Read tess_fractures
                tess_fracs, tess_frac_ids, tess_sgn = \
                    read_fractures(f, is_tess=True)
            elif line.strip()[:5] == 'BEGIN':
                # Check for keywords not yet implemented.
                raise ValueError('Unknown section type ' + line)

    fractures = [Fracture(f) for f in fracs]
    if tol is not None:
        network = FractureNetwork(fractures, tol=tol)
    else:
        network = FractureNetwork(fractures)

    if return_all:
        return network, tess_fracs, tess_sgn
    else:
        return network

#------------------------------------------------------------------------------#


def intersection_dfn_3d(file_name, fractures):
    """ Read the fracture intersections from file.
    NOTE: We assume that the fracture id in the file starts from 1. The file
    format is as follow:
    x_0 y_0 x_1 y_1 frac_id0 frac_id1

    Parameters:
        file_name (str): Path to file.
        fractures (either Fractures, or a FractureNetwork).

    Returns:
        intersections (list of lists): Each item corresponds to an
            intersection between two fractures. In each sublist, the first two
            indices gives fracture ids (refering to order in fractures). The third
            item is a numpy array representing intersection coordinates.
    """
    class DummyFracture(object):
        def __init__(self, index):
            self.index = index

    inter_from_file = np.atleast_2d(np.loadtxt(file_name))
    intersections = np.empty((inter_from_file.shape[0], 3), dtype=np.object)

    for line, intersection in zip(inter_from_file, intersections):
        intersection[0] = DummyFracture(int(line[6]) - 1)
        intersection[1] = DummyFracture(int(line[7]) - 1)
        intersection[2] = np.array(line[:6]).reshape((3, -1), order='F')
    return intersections

#------------------------------------------------------------------------------#


def read_dfn_grid(folder, num_fractures, case_id, **kwargs):

    # TODO: tag tip faces

    offset_name = kwargs.get('offset_name', 1)
    folder += "/"
    g_2d = np.empty(num_fractures, dtype=np.object)
    gb = grid_bucket.GridBucket()

    global_node_id = 0
    for f_id in np.arange(num_fractures):
        post = "_F" + str(f_id + offset_name) + "_" + str(case_id) + ".txt"
        nodes_2d, face_nodes_2d, cell_faces_2d = _dfn_grid_2d(
            folder, post, **kwargs)
        g_2d[f_id] = grid.Grid(2, nodes_2d, face_nodes_2d, cell_faces_2d,
                               "fracture_" + str(f_id) + "_" + str(case_id))

        bnd_faces = g_2d[f_id].get_boundary_faces()
        g_2d[f_id].tags['domain_boundary_faces'][bnd_faces] = True

        g_2d[f_id].global_point_ind = np.arange(g_2d[f_id].num_nodes) + \
            global_node_id
        global_node_id += g_2d[f_id].num_nodes

    gb.add_nodes(g_2d)

    for f_id in np.arange(num_fractures):
        post = "_F" + str(f_id + offset_name) + "_" + str(case_id) + ".txt"

        face_name = kwargs.get("face_name", "Faces")
        face_file_name = folder + face_name + post

        with open(face_file_name, 'r') as f:
            skip_lines = int(f.readline().split()[0]) + 1
            lines = np.array(f.readlines()[skip_lines:])
            conn = np.atleast_2d([np.fromstring(l, dtype=np.int, sep=' ')
                                  for l in lines])
            # Consider only the new intersections
            conn = conn[conn[:, 2] > f_id, :]

            for g_id in np.unique(conn[:, 2]):
                other_f_id = g_id - 1
                mask = conn[:, 2] == g_id

                nodes_id = _nodes_faces_2d(g_2d[f_id], conn[mask, 0])
                nodes_1d, face_nodes_1d, cell_faces_1d = _dfn_grid_1d(
                    g_2d[f_id], nodes_id)
                g_1d = grid.Grid(1, nodes_1d, face_nodes_1d, cell_faces_1d,
                                 "intersection_" + str(f_id) +
                                 "_" + str(g_id - 1) + "_" + str(case_id))

                print(nodes_id)
                print(g_2d[f_id].global_point_ind[nodes_id])
                global_point_ind = g_2d[f_id].global_point_ind[nodes_id]
                g_1d.global_point_ind = global_point_ind

                nodes_id = _nodes_faces_2d(g_2d[other_f_id], conn[mask, 1])
                for g, _ in gb:  # TODO: better access
                    if g is g_2d[other_f_id]:
                        g.global_point_ind[nodes_id] = global_point_ind
                        break

                gb.add_nodes(g_1d)

                shape = (g_1d.num_cells, g_2d[f_id].num_faces)
                data = np.ones(g_1d.num_cells, dtype=np.bool)
                face_cells = sps.csc_matrix((data, (np.arange(g_1d.num_cells),
                                                    conn[mask, 0])), shape)
                gb.add_edge([g_2d[f_id], g_1d], face_cells)

                shape = (g_1d.num_cells, g_2d[other_f_id].num_faces)
                face_cells = sps.csc_matrix((data, (np.arange(g_1d.num_cells),
                                                    conn[mask, 1])), shape)
                gb.add_edge([g_2d[other_f_id], g_1d], face_cells)

    gb.compute_geometry()
    # Split the grids.
    split_grid.split_fractures(gb, offset=0.1)
    return gb

#------------------------------------------------------------------------------#


def _dfn_grid_2d(folder, post, **kwargs):

    cell_name = kwargs.get("cell_name", "Cells")
    cell_file_name = folder + cell_name + post

    # Read the cells and construct the cell_faces matrix
    with open(cell_file_name, 'r') as f:
        num_cells, num_faces_cells = map(int, f.readline().split())
        cell_faces_data = np.empty(num_faces_cells, dtype=np.int)
        cell_faces_indptr = np.zeros(num_cells + 1, dtype=np.int)
        cell_faces_indices = np.empty(num_faces_cells, dtype=np.int)

        lines = list(islice(f, num_cells))
        pos = 0
        for cell_id, line in enumerate(lines):
            data = np.fromstring(line, dtype=np.int, sep=' ')
            cell_faces_indptr[cell_id + 1] = pos + data.size
            index = slice(pos, pos + data.size)
            cell_faces_indices[index] = np.abs(data)
            cell_faces_data[index] = 2 * (data > 0) - 1
            pos += data.size

        cell_faces = sps.csc_matrix((cell_faces_data,
                                     cell_faces_indices,
                                     cell_faces_indptr))
        del cell_faces_data, cell_faces_indptr, cell_faces_indices

    face_name = kwargs.get("face_name", "Faces")
    face_file_name = folder + face_name + post

    # Read the faces and construct the face_nodes matrix
    with open(face_file_name, 'r') as f:
        num_faces, num_nodes_faces = map(int, f.readline().split())
        face_nodes_indices = np.empty(num_nodes_faces, dtype=np.int)

        lines = list(islice(f, num_faces))
        pos = 0
        for face_id, line in enumerate(lines):
            data = np.fromstring(line, dtype=np.int, sep=' ')
            index = slice(pos, pos + data.size)
            face_nodes_indices[index] = data
            pos += data.size

        face_nodes_indptr = np.hstack((np.arange(0, 2 * num_faces, 2),
                                       2 * num_faces))
        face_nodes = sps.csc_matrix((np.ones(num_nodes_faces, dtype=np.bool),
                                     face_nodes_indices,
                                     face_nodes_indptr))
        del face_nodes_indices, face_nodes_indptr

    node_name = kwargs.get("node_name", "Vertexes")
    node_file_name = folder + node_name + post

    with open(node_file_name, 'r') as f:
        num_nodes = int(f.readline())

        nodes = np.empty((3, num_nodes))
        lines = list(islice(f, num_nodes))
        for node_id, line in enumerate(lines):
            nodes[:, node_id] = np.fromstring(line, dtype=np.float, sep=' ')

    return nodes, face_nodes, cell_faces

#------------------------------------------------------------------------------#


def _nodes_faces_2d(grid_2d, faces_2d_id):

    nodes_id = np.empty((2, faces_2d_id.size), dtype=np.int)
    for cell_id, face_2d_id in enumerate(faces_2d_id):
        index = slice(grid_2d.face_nodes.indptr[face_2d_id],
                      grid_2d.face_nodes.indptr[face_2d_id + 1])
        nodes_id[:, cell_id] = grid_2d.face_nodes.indices[index]

    nodes_id = sort_point_pairs(nodes_id, is_circular=False)
    return np.hstack((nodes_id[0, :], nodes_id[1, -1]))

#------------------------------------------------------------------------------#


def _dfn_grid_1d(grid_2d, nodes_id):

    num_faces = nodes_id.size
    num_cells = num_faces - 1

    cell_faces_indptr = 2 * np.arange(num_faces)
    cell_faces_indices = np.vstack((np.arange(num_cells),
                                    np.arange(1, num_cells + 1))
                                   ).ravel('F')
    cell_faces_data = np.ones(2 * num_cells)
    cell_faces_data[::2] *= -1

    cell_faces = sps.csc_matrix((cell_faces_data,
                                 cell_faces_indices,
                                 cell_faces_indptr))
    del cell_faces_data, cell_faces_indptr, cell_faces_indices

    face_nodes = sps.csc_matrix((np.ones(num_faces + 1, dtype=np.bool),
                                 np.arange(num_faces + 1),
                                 np.arange(num_faces + 1)))

    return grid_2d.nodes[:, nodes_id], face_nodes, cell_faces

#------------------------------------------------------------------------------#<|MERGE_RESOLUTION|>--- conflicted
+++ resolved
@@ -83,16 +83,12 @@
             # Read the points
             pts = np.asarray(row, dtype=np.float)
             assert pts.size % 3 == 0
-<<<<<<< HEAD
-            frac_list.append(Fracture(pts.reshape((3, -1), order='F')))
-=======
 
             # Skip empty lines. Useful if the file ends with a blank line.
             if pts.size == 0:
                 continue
 
-            frac_list.append(Fracture(pts.reshape((3,-1), order='F')))
->>>>>>> 06e9f5f1
+            frac_list.append(Fracture(pts.reshape((3, -1), order='F')))
 
     # Create the network
     network = FractureNetwork(frac_list, tol=tol)
