""" Frontend utility functions related to fractures and their meshing.

"""
import numpy as np
import logging

import porepy as pp


# Module level logger
logger = logging.getLogger(__name__)

def fracture_length_2d(pts, edges):
    """ Find the length of 2D fracture traces.

    Parameters:
        pts (np.ndarray, 2 x n_pts): Coordinates of start and endpoints of
            fractures.
        edges (np.ndarary, 2 x n_fracs): Indices of start and endpoint of
            fractures, referring to columns in pts.

    Returns:
        np.ndarray, length n_fracs: Length of each fracture.

    """
    start = pts[:, edges[0]]
    end = pts[:, edges[1]]

    length = np.sqrt(np.sum(np.power(end - start, 2), axis=0))
    return length

def uniquify_points(pts, edges, tol):
    """ Uniquify a set of points by merging almost coinciding coordinates.

    Also update fractures, and remove edges that consist of a single point
    (either after the points were merged, or because the input was a point
    edge).

    Parameters:
        pts (np.ndarary, n_dim x n_pts): Coordinates of start and endpoints of
            the fractures.
        edges (np.ndarray, n x n_fracs): Indices of start and endpoint of
            fractures, referring to columns in pts. Should contain at least two
            rows; additional rows representing fracture tags are also accepted.
        tol (double): Tolerance used for merging points.

    Returns:
        np.ndarray (n_dim x n_pts_unique): Unique point array.
        np.ndarray (2 x n_fracs_update): Updated start and endpoints of
            fractures.
        np.ndarray: Index (referring to input) of fractures deleted as they
            effectively contained a single coordinate.

    """
<<<<<<< HEAD
    mode = kwargs.get('mesh_mode', 'constant')
=======
>>>>>>> 50a1f458

    # uniquify points based on coordinates
    p_unique, _, o2n = pp.utils.setmembership.unique_columns_tol(pts, tol=tol)
    # update edges
    e_unique_p = np.vstack((o2n[edges[:2]], edges[2:]))

    # Find edges that start and end in the same point, and delete them
    point_edge = np.where(np.diff(e_unique_p[:2], axis=0)[0] == 0)[0].ravel()
    e_unique = np.delete(e_unique_p, point_edge, axis=1)

<<<<<<< HEAD
def __constant_determine_mesh_size(pts, lines, **kwargs):
    num_pts = pts.shape[1]
    val = kwargs.get('h_ideal', None)
=======
    return p_unique, e_unique, point_edge
>>>>>>> 50a1f458


<<<<<<< HEAD

    if lines is None:
        return mesh_size
    else:
        return mesh_size, pts, lines

#------------------------------------------------------------------------------#

def __weighted_determine_mesh_size(pts, lines, **kwargs):
    num_pts = pts.shape[1]
    h_ideal = kwargs.get('h_ideal', 1)
    h_min = kwargs.get('h_min', None)
    tol = kwargs.get('mesh_tol', 1e-5)

    # Compute the lenght of each pair of points (fractures + domain boundary)
    pts_id = lines[:2, :]
    dist = np.linalg.norm(pts[:, pts_id[0, :]] - pts[:, pts_id[1, :]],
                          axis=0)
    dist_pts = np.tile(np.inf, pts.shape[1])

    # Loop on all the points and consider the minimum between the pairs of points
    # lengths associated to the single point and the value input by the user
    for i, pt_id in enumerate(pts_id.T):
        distances = np.array([dist_pts[pt_id], [dist[i]]*2, [h_ideal]*2])
        dist_pts[pt_id] = np.amin(distances, axis=0)

    num_pts = pts.shape[1]
    pts_extra = np.empty((2, 0))
    dist_extra = np.empty(0)
    pts_id_extra = np.empty(0, dtype=np.int)

    # For each point we compute the distance between the point and the other
    # pairs of points. We keep the minimum distance between the previously
    # computed point distance and the distance among the other pairs of points.
    # If the latter happens, we introduce a new point (useful to determine the
    # grid size) on the corresponding pair of points with a corresponding
    # distance.
    # Loop on all the original points
    for pt_id, pt in enumerate(pts.T):
        # Loop on all the original lines
        for line in lines.T:
            start, end = pts[:, line[0]], pts[:, line[1]]
            # Compute the distance between the point and the current line
            dist, pt_int = cg.distance_point_segment(pt, start, end)
            # If the distance is small than the input value we need to consider
            # it
            if dist < h_ideal and not np.isclose(dist, 0.):
                dist_pts[pt_id] = min(dist_pts[pt_id], dist)

                dist_start = np.linalg.norm(pt_int - start)
                dist_end = np.linalg.norm(pt_int - end)
                # Given the internal point on the line, associated to the
                # distance with the current point, if its distance with the
                # endings of the line is greater than the distance computed
                # then we need to keep the point to balance the grid generation.
                if dist < dist_start and dist < dist_end:
                    dist_extra = np.r_[dist_extra, min(dist, h_ideal)]
                    pts_extra = np.c_[pts_extra, pt_int]
                    pts_id_extra = np.r_[pts_id_extra, line[3]]

    old_lines = lines
    old_pts = pts

    # Since the computation was done point by point with the lines, we need to
    # consider all the new points together and remove (from the new points) the
    # useless ones.
    extra_ids, inv_index = np.unique(pts_id_extra, return_inverse=True)
    to_remove = np.empty(0, dtype=np.int)
    for idx, i in enumerate(extra_ids):
        mask = np.flatnonzero(inv_index == idx)
        if mask.size > 1:
            mesh_matrix = np.tile(dist_extra[mask], (mask.size, 1))
            pos_matrix = np.zeros((mask.size, mask.size))
            dist_matrix = np.ones((mask.size, mask.size))*np.inf

            for pt1_id_loc in np.arange(mask.size):
                for pt2_id_loc in np.arange(pt1_id_loc+1, mask.size):
                    pt1_id = mask[pt1_id_loc]
                    pt2_id = mask[pt2_id_loc]
                    pt1 = pts_extra[:, pt1_id]
                    pt2 = pts_extra[:, pt2_id]
                    pts_id = np.array([pt1_id, pt2_id])
                    pts_id_loc = np.array([pt1_id_loc, pt2_id_loc])
                    pos_min = np.argmin(dist_extra[pts_id])
                    pos_max = np.argmax(dist_extra[pts_id])
                    dist_matrix[pts_id_loc[pos_min], pts_id_loc[pos_max]] = \
                                                   np.linalg.norm(pt1 - pt2)

            to_remove_loc = np.any(dist_matrix < mesh_matrix, axis=0)
            to_remove = np.r_[to_remove, mask[to_remove_loc]]

    # Remove the useless new points
    pts_extra = np.delete(pts_extra, to_remove, axis=1)
    dist_extra = np.delete(dist_extra, to_remove)
    pts_id_extra = np.delete(pts_id_extra, to_remove)

    # Consider all the points
    pts = np.c_[pts, pts_extra]
    dist_pts = np.r_[dist_pts, dist_extra]

    # Re-create the lines, considering the new introduced points
    seg_ids = np.unique(lines[3, :])
    new_lines = np.empty((4,0), dtype=np.int)
    for seg_id in seg_ids:
        mask_bool = lines[3, :] == seg_id
        extra_mask_bool = pts_id_extra == seg_id
        if not np.any(extra_mask_bool):
            # No extra points are considered for the current line
            new_lines = np.c_[new_lines, lines[:, mask_bool]]
        else:
            # New extra point are considered for the current line, they need to
            # be sorted along the line.
            pts_frac_id = np.hstack((lines[0:2, mask_bool].ravel(),
                                 np.flatnonzero(extra_mask_bool) + num_pts))
            pts_frac_id = np.unique(pts_frac_id)
            pts_frac = pts[:, pts_frac_id]
            pts_frac_id = pts_frac_id[cg.argsort_point_on_line(pts_frac, tol)]
            pts_frac_id = np.vstack((pts_frac_id[:-1], pts_frac_id[1:]))
            other_info = np.tile(lines[2:, mask_bool][:, 0],
                                                (pts_frac_id.shape[1], 1)).T
            new_lines = np.c_[new_lines, np.vstack((pts_frac_id, other_info))]

    # Consider extra points related to the input value, if the fracture is long
    # and, beacuse of val, needs additional points we increase the number of
    # lines.
    relax = kwargs.get('relaxation', 0.8)
    lines = np.empty((4, 0), dtype=np.int)
    for seg in new_lines.T:
        mesh_size_pt1 = dist_pts[seg[0]]
        mesh_size_pt2 = dist_pts[seg[1]]
        dist = np.linalg.norm(pts[:, seg[0]] - pts[:, seg[1]])
        if (mesh_size_pt1 >= relax*h_ideal and mesh_size_pt2 >= relax*h_ideal) \
           or \
           (relax*dist <= 2*mesh_size_pt1 and relax*dist <= 2*mesh_size_pt2):
            lines = np.c_[lines, seg]
        else:
            pt_id = pts.shape[1]
            new_pt = 0.5*(pts[:, seg[0]] + pts[:, seg[1]])
            pts = np.c_[pts, new_pt]
            mesh_size = np.amin([h_ideal, dist/2.])

            for old_seg in old_lines.T:
                start, end = old_pts[:, old_seg[0]], old_pts[:, old_seg[1]]
                # Compute the distance between the point and the current line
                dist1, pt_int = cg.distance_point_segment(new_pt, start, end)
                # If the distance is small than the input value we need to consider
                # it
                if dist1 < mesh_size and not np.isclose(dist1, 0.):
                    mesh_size = dist1

            dist_pts = np.r_[dist_pts, mesh_size]
            lines = np.c_[lines, [seg[0], pt_id, seg[2], seg[3]],
                                 [pt_id, seg[1], seg[2], seg[3]]]

    if h_min is not None:
        dist_pts[dist_pts < h_min] = h_min

    return dist_pts, pts, lines

#------------------------------------------------------------------------------#

def obtain_interdim_mappings(lg, fn, n_per_face,
                             ensure_matching_face_cell=True, **kwargs):
    """
    Find mappings between faces in higher dimension and cells in the lower
    dimension
=======
def snap_fracture_set_2d(pts, edges, snap_tol, termination_tol=1e-2,
                         max_iter=100):
    """ Snap vertexes of a set of fracture lines embedded in 2D, so that small
    distances between lines and vertexes are removed.

    This is intended as a utility function to preprocess a fracture network
    before meshing. The function may change both connectivity and orientation
    of individual fractures in the network. Specifically, fractures that
    almost form a T-intersection (or L), may be connected, while
    X-intersections with very short ends may be truncated to T-intersections.

    The modification snaps vertexes to the closest point on the adjacent line.
    This will in general change the orientation of the fracture with the
    snapped vertex. The alternative, to prolong the fracture along its existing
    orientation, may result in very long fractures for almost intersecting
    lines. Depending on how the fractures are ordered, the same point may
    need to be snapped to a segment several times in an iterative process.

    The algorithm is *not* deterministic, in the sense that if the ordering of
    the fractures is permuted, the snapped fracture network will be slightly
    different.
>>>>>>> 50a1f458

    Parameters:
        pts (np.array, 2 x n_pts): Array of start and endpoints for fractures.
        edges (np.ndarray, n x n_fracs): First row contains index of start
            of all fractures, referring to columns in pts. Second contains
            index of endpoints.
        snap_tol (double): Snapping tolerance. Distances below this will be
            snapped.
        termination_tol (double): Minimum point movement needed for the
            iterations to continue.
        max_iter (int, optional): Maximum number of iterations. Defaults to
            100.

    Returns:
        np.array (2 x n_pts): Copy of the point array, with modified point
            coordinates.
        boolean: True if the iterations converged within allowed number of
            iterations.

    """
    pts_orig = pts.copy()
    counter = 0
    pn = 0 * pts
    while counter < max_iter:
        pn = pp.cg.snap_points_to_segments(pts, edges, tol=snap_tol)
        diff = np.max(np.abs(pn - pts))
        logger.debug('Iteration ' + str(counter) + ', max difference' + str(diff))
        pts = pn
        if diff < termination_tol:
            break
        counter += 1

    if counter < max_iter:
        logger.info('Fracture snapping converged after ' + str(counter) + ' iterations')
        logger.info('Maximum modification ' + str(np.max(np.abs(pts - pts_orig))))
        return pts, True
    else:
        logger.warning('Fracture snapping failed to converge')
        logger.warning('Residual: ' + str(diff))
        return pts, False<|MERGE_RESOLUTION|>--- conflicted
+++ resolved
@@ -52,10 +52,6 @@
             effectively contained a single coordinate.
 
     """
-<<<<<<< HEAD
-    mode = kwargs.get('mesh_mode', 'constant')
-=======
->>>>>>> 50a1f458
 
     # uniquify points based on coordinates
     p_unique, _, o2n = pp.utils.setmembership.unique_columns_tol(pts, tol=tol)
@@ -66,183 +62,9 @@
     point_edge = np.where(np.diff(e_unique_p[:2], axis=0)[0] == 0)[0].ravel()
     e_unique = np.delete(e_unique_p, point_edge, axis=1)
 
-<<<<<<< HEAD
-def __constant_determine_mesh_size(pts, lines, **kwargs):
-    num_pts = pts.shape[1]
-    val = kwargs.get('h_ideal', None)
-=======
     return p_unique, e_unique, point_edge
->>>>>>> 50a1f458
 
 
-<<<<<<< HEAD
-
-    if lines is None:
-        return mesh_size
-    else:
-        return mesh_size, pts, lines
-
-#------------------------------------------------------------------------------#
-
-def __weighted_determine_mesh_size(pts, lines, **kwargs):
-    num_pts = pts.shape[1]
-    h_ideal = kwargs.get('h_ideal', 1)
-    h_min = kwargs.get('h_min', None)
-    tol = kwargs.get('mesh_tol', 1e-5)
-
-    # Compute the lenght of each pair of points (fractures + domain boundary)
-    pts_id = lines[:2, :]
-    dist = np.linalg.norm(pts[:, pts_id[0, :]] - pts[:, pts_id[1, :]],
-                          axis=0)
-    dist_pts = np.tile(np.inf, pts.shape[1])
-
-    # Loop on all the points and consider the minimum between the pairs of points
-    # lengths associated to the single point and the value input by the user
-    for i, pt_id in enumerate(pts_id.T):
-        distances = np.array([dist_pts[pt_id], [dist[i]]*2, [h_ideal]*2])
-        dist_pts[pt_id] = np.amin(distances, axis=0)
-
-    num_pts = pts.shape[1]
-    pts_extra = np.empty((2, 0))
-    dist_extra = np.empty(0)
-    pts_id_extra = np.empty(0, dtype=np.int)
-
-    # For each point we compute the distance between the point and the other
-    # pairs of points. We keep the minimum distance between the previously
-    # computed point distance and the distance among the other pairs of points.
-    # If the latter happens, we introduce a new point (useful to determine the
-    # grid size) on the corresponding pair of points with a corresponding
-    # distance.
-    # Loop on all the original points
-    for pt_id, pt in enumerate(pts.T):
-        # Loop on all the original lines
-        for line in lines.T:
-            start, end = pts[:, line[0]], pts[:, line[1]]
-            # Compute the distance between the point and the current line
-            dist, pt_int = cg.distance_point_segment(pt, start, end)
-            # If the distance is small than the input value we need to consider
-            # it
-            if dist < h_ideal and not np.isclose(dist, 0.):
-                dist_pts[pt_id] = min(dist_pts[pt_id], dist)
-
-                dist_start = np.linalg.norm(pt_int - start)
-                dist_end = np.linalg.norm(pt_int - end)
-                # Given the internal point on the line, associated to the
-                # distance with the current point, if its distance with the
-                # endings of the line is greater than the distance computed
-                # then we need to keep the point to balance the grid generation.
-                if dist < dist_start and dist < dist_end:
-                    dist_extra = np.r_[dist_extra, min(dist, h_ideal)]
-                    pts_extra = np.c_[pts_extra, pt_int]
-                    pts_id_extra = np.r_[pts_id_extra, line[3]]
-
-    old_lines = lines
-    old_pts = pts
-
-    # Since the computation was done point by point with the lines, we need to
-    # consider all the new points together and remove (from the new points) the
-    # useless ones.
-    extra_ids, inv_index = np.unique(pts_id_extra, return_inverse=True)
-    to_remove = np.empty(0, dtype=np.int)
-    for idx, i in enumerate(extra_ids):
-        mask = np.flatnonzero(inv_index == idx)
-        if mask.size > 1:
-            mesh_matrix = np.tile(dist_extra[mask], (mask.size, 1))
-            pos_matrix = np.zeros((mask.size, mask.size))
-            dist_matrix = np.ones((mask.size, mask.size))*np.inf
-
-            for pt1_id_loc in np.arange(mask.size):
-                for pt2_id_loc in np.arange(pt1_id_loc+1, mask.size):
-                    pt1_id = mask[pt1_id_loc]
-                    pt2_id = mask[pt2_id_loc]
-                    pt1 = pts_extra[:, pt1_id]
-                    pt2 = pts_extra[:, pt2_id]
-                    pts_id = np.array([pt1_id, pt2_id])
-                    pts_id_loc = np.array([pt1_id_loc, pt2_id_loc])
-                    pos_min = np.argmin(dist_extra[pts_id])
-                    pos_max = np.argmax(dist_extra[pts_id])
-                    dist_matrix[pts_id_loc[pos_min], pts_id_loc[pos_max]] = \
-                                                   np.linalg.norm(pt1 - pt2)
-
-            to_remove_loc = np.any(dist_matrix < mesh_matrix, axis=0)
-            to_remove = np.r_[to_remove, mask[to_remove_loc]]
-
-    # Remove the useless new points
-    pts_extra = np.delete(pts_extra, to_remove, axis=1)
-    dist_extra = np.delete(dist_extra, to_remove)
-    pts_id_extra = np.delete(pts_id_extra, to_remove)
-
-    # Consider all the points
-    pts = np.c_[pts, pts_extra]
-    dist_pts = np.r_[dist_pts, dist_extra]
-
-    # Re-create the lines, considering the new introduced points
-    seg_ids = np.unique(lines[3, :])
-    new_lines = np.empty((4,0), dtype=np.int)
-    for seg_id in seg_ids:
-        mask_bool = lines[3, :] == seg_id
-        extra_mask_bool = pts_id_extra == seg_id
-        if not np.any(extra_mask_bool):
-            # No extra points are considered for the current line
-            new_lines = np.c_[new_lines, lines[:, mask_bool]]
-        else:
-            # New extra point are considered for the current line, they need to
-            # be sorted along the line.
-            pts_frac_id = np.hstack((lines[0:2, mask_bool].ravel(),
-                                 np.flatnonzero(extra_mask_bool) + num_pts))
-            pts_frac_id = np.unique(pts_frac_id)
-            pts_frac = pts[:, pts_frac_id]
-            pts_frac_id = pts_frac_id[cg.argsort_point_on_line(pts_frac, tol)]
-            pts_frac_id = np.vstack((pts_frac_id[:-1], pts_frac_id[1:]))
-            other_info = np.tile(lines[2:, mask_bool][:, 0],
-                                                (pts_frac_id.shape[1], 1)).T
-            new_lines = np.c_[new_lines, np.vstack((pts_frac_id, other_info))]
-
-    # Consider extra points related to the input value, if the fracture is long
-    # and, beacuse of val, needs additional points we increase the number of
-    # lines.
-    relax = kwargs.get('relaxation', 0.8)
-    lines = np.empty((4, 0), dtype=np.int)
-    for seg in new_lines.T:
-        mesh_size_pt1 = dist_pts[seg[0]]
-        mesh_size_pt2 = dist_pts[seg[1]]
-        dist = np.linalg.norm(pts[:, seg[0]] - pts[:, seg[1]])
-        if (mesh_size_pt1 >= relax*h_ideal and mesh_size_pt2 >= relax*h_ideal) \
-           or \
-           (relax*dist <= 2*mesh_size_pt1 and relax*dist <= 2*mesh_size_pt2):
-            lines = np.c_[lines, seg]
-        else:
-            pt_id = pts.shape[1]
-            new_pt = 0.5*(pts[:, seg[0]] + pts[:, seg[1]])
-            pts = np.c_[pts, new_pt]
-            mesh_size = np.amin([h_ideal, dist/2.])
-
-            for old_seg in old_lines.T:
-                start, end = old_pts[:, old_seg[0]], old_pts[:, old_seg[1]]
-                # Compute the distance between the point and the current line
-                dist1, pt_int = cg.distance_point_segment(new_pt, start, end)
-                # If the distance is small than the input value we need to consider
-                # it
-                if dist1 < mesh_size and not np.isclose(dist1, 0.):
-                    mesh_size = dist1
-
-            dist_pts = np.r_[dist_pts, mesh_size]
-            lines = np.c_[lines, [seg[0], pt_id, seg[2], seg[3]],
-                                 [pt_id, seg[1], seg[2], seg[3]]]
-
-    if h_min is not None:
-        dist_pts[dist_pts < h_min] = h_min
-
-    return dist_pts, pts, lines
-
-#------------------------------------------------------------------------------#
-
-def obtain_interdim_mappings(lg, fn, n_per_face,
-                             ensure_matching_face_cell=True, **kwargs):
-    """
-    Find mappings between faces in higher dimension and cells in the lower
-    dimension
-=======
 def snap_fracture_set_2d(pts, edges, snap_tol, termination_tol=1e-2,
                          max_iter=100):
     """ Snap vertexes of a set of fracture lines embedded in 2D, so that small
@@ -264,7 +86,6 @@
     The algorithm is *not* deterministic, in the sense that if the ordering of
     the fractures is permuted, the snapped fracture network will be slightly
     different.
->>>>>>> 50a1f458
 
     Parameters:
         pts (np.array, 2 x n_pts): Array of start and endpoints for fractures.
