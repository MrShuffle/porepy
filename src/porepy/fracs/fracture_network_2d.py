--- conflicted
+++ resolved
@@ -685,7 +685,6 @@
         )
 
     def _find_intersection_points(self, lines: np.ndarray) -> np.ndarray:
-<<<<<<< HEAD
         """Find intersection points for a set of lines.
 
         Todo:
@@ -698,9 +697,6 @@
             Numpy array containing the intersection between :attr:`lines`.
 
         """
-
-=======
->>>>>>> 21366ba3
         frac_id = np.ravel(lines[:2, lines[2] == GmshInterfaceTags.FRACTURE.value])
         _, frac_ia, frac_count = np.unique(frac_id, True, False, True)
 
