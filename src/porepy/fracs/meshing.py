"""
Main module for grid generation in fractured domains in 2d and 3d.

The module serves as the only neccessary entry point to create the grid. It
will therefore wrap interface to different mesh generators, pass options to the
generators etc.

"""
import numpy as np
import scipy.sparse as sps
import warnings
import time

from porepy.fracs import structured, simplex, split_grid, non_conforming
from porepy.fracs.fractures import Intersection
from porepy import FractureNetwork
from porepy.fracs.fractures import FractureNetwork as FractureNetwork_full
from porepy.grids.grid_bucket import GridBucket
from porepy.grids.grid import FaceTag
from porepy.utils import setmembership, mcolon


def simplex_grid(fracs=None, domain=None, network=None, subdomains=[], verbose=0, **kwargs):
    """
    Main function for grid generation. Creates a fractured simiplex grid in 2
    or 3 dimensions.

    NOTE: For some fracture networks, what appears to be a bug in Gmsh leads to
    surface grids with cells that does not have a corresponding face in the 3d
    grid. The problem may have been resolved (at least partly) by newer
    versions of Gmsh, but can still be an issue for our purposes. If this
    behavior is detected, an assertion error is raised. To avoid the issue,
    and go on with a surface mesh that likely is problematic, kwargs should
    contain a keyword ensure_matching_face_cell=False.

    Parameters
    ----------
    fracs (list of np.ndarray): One list item for each fracture. Each item
        consist of a (nd x n) array describing fracture vertices. The
        fractures may be intersecting.
    domain (dict): Domain specification, determined by xmin, xmax, ...
    subdomains (list of np.ndarray or list of Fractures): One list item
        for each fracture, same format as fracs. Specifies internal boundaries
        for the gridding. Only available in 3D.
    **kwargs: May contain fracture tags, options for gridding, etc.

    Returns
    -------
    GridBucket: A complete bucket where all fractures are represented as
        lower dim grids. The higher dim fracture faces are split in two,
        and on the edges of the GridBucket graph the mapping from lower dim
        cells to higher dim faces are stored as 'face_cells'. Each face is
        given a FaceTag depending on the type:
           NONE: None of the below (i.e. an internal face)
           DOMAIN_BOUNDARY: All faces that lie on the domain boundary
               (i.e. should be given a boundary condition).
           FRACTURE: All faces that are split (i.e. has a connection to a
               lower dim grid).
           TIP: A boundary face that is not on the domain boundary, nor
               coupled to a lower domentional domain.

    Examples
    --------
    frac1 = np.array([[1,4],[1,4]])
    frac2 = np.array([[1,4],[4,1]])
    fracs = [frac1, frac2]
    domain = {'xmin': 0, 'ymin': 0, 'xmax':5, 'ymax':5}
    gb = simplex_grid(fracs, domain)

    """
    if domain is None:
        ndim = 3
    elif 'zmax' in domain:
        ndim = 3
    elif 'ymax' in domain:
        ndim = 2
    else:
        raise ValueError('simplex_grid only supported for 2 or 3 dimensions')

    if verbose > 0:
        print('Construct mesh')
        tm_msh = time.time()
        tm_tot = time.time()
    # Call relevant method, depending on grid dimensions.
    if ndim == 2:
        assert fracs is not None, '2d requires definition of fractures'
        assert domain is not None, '2d requires definition of domain'
        # Convert the fracture to a fracture dictionary.
        if len(fracs) == 0:
            f_lines = np.zeros((2, 0))
            f_pts = np.zeros((2, 0))
        else:
            f_lines = np.reshape(np.arange(2 * len(fracs)), (2, -1), order='F')
            f_pts = np.hstack(fracs)
        frac_dic = {'points': f_pts, 'edges': f_lines}
        grids = simplex.triangle_grid(frac_dic, domain, **kwargs)
    elif ndim == 3:
        grids = simplex.tetrahedral_grid(fracs, domain, network, subdomains, **kwargs)
    else:
        raise ValueError('Only support for 2 and 3 dimensions')

    if verbose > 0:
        print('Done. Elapsed time ' + str(time.time() - tm_msh))

    # Tag tip faces
    tag_faces(grids)

    # Assemble grids in a bucket

    if verbose > 0:
        print('Assemble in bucket')
        tm_bucket = time.time()
    gb = assemble_in_bucket(grids, **kwargs)
    if verbose > 0:
        print('Done. Elapsed time ' + str(time.time() - tm_bucket))
        print('Compute geometry')
        tm_geom = time.time()

    gb.compute_geometry()
    # Split the grids.
    if verbose > 0:
        print('Done. Elapsed time ' + str(time.time() - tm_geom))
        print('Split fractures')
        tm_split = time.time()
    split_grid.split_fractures(gb, **kwargs)
    if verbose > 0:
        print('Done. Elapsed time ' + str(time.time() - tm_split))
    gb.assign_node_ordering()

    if verbose > 0:
        print('Mesh construction completed. Total time ' +
              str(time.time() - tm_tot))

    return gb

#------------------------------------------------------------------------------#

def dfn(fracs, conforming, intersections=None, **kwargs):
    """ Create a mesh of a DFN model, that is, only of fractures.

    The mesh can eihter be conforming along fracture intersections, or each
    fracture is meshed independently. The latter case will typically require
    some sort of sewing together external to this funciton.

    TODO: What happens if we give in a non-connected network?

    Parameters:
        fracs (either Fractures, or a FractureNetwork).
        conforming (boolean): If True, the mesh will be conforming along 1d
            intersections.
        intersections (list of lists, optional): Each item corresponds to an
            intersection between two fractures. In each sublist, the first two
            indices gives fracture ids (refering to order in fracs). The third
            item is a numpy array representing intersection coordinates. If no
            intersections provided, intersections will be detected using
            function in FractureNetwork.
        **kwargs: Parameters passed to gmsh.

<<<<<<< HEAD
    Returns (read carefully, either or here):
        GridBucket (if conforming is True): Mixed-dimensional mesh that
            represents all fractures, and intersection poitns and line.
        list of list of grids (if conforming is false): List of meshes created.
            One list item per dimension, each item may contain several grids
            (e.g. one per fracture).
        list of list (if conforming is false): For each fracture, a list of
            indices of intersecting fractures.
=======
    Returns:
        GridBucket (if conforming is True): Mixed-dimensional mesh that
            represents all fractures, and intersection poitns and line.
>>>>>>> a14d8a1f

    """

    if isinstance(fracs, FractureNetwork) \
       or isinstance(fracs, FractureNetwork_full):
        network = fracs
    else:
        network = FractureNetwork(fracs)

    # Populate intersections in FractureNetowrk, or find intersections if not
    # provided.
    if intersections is not None:
        network.intersections = [Intersection(*i) for i in intersections]
    else:
        network.find_intersections()

    if conforming:
        grids = simplex.triangle_grid_embedded(network, find_isect=False,
                                               **kwargs)
<<<<<<< HEAD
        tag_faces(grids, check_highest_dim=False)
        gb = assemble_in_bucket(grids)
        gb.compute_geometry()
        split_grid.split_fractures(gb)
        return gb
=======
>>>>>>> a14d8a1f
    else:

        grid_list = []
        neigh_list = []

        for fi in range(len(network._fractures)):
            # Rotate fracture vertexes and intersection points
            fp, ip, other_frac, rot, cp = network.fracture_to_plane(fi)

            f_lines = np.reshape(np.arange(ip.shape[1]), (2, -1), order='F')
            frac_dict = {'points': ip, 'edges': f_lines}
            # Create mesh on this fracture surface.
            grids = simplex.triangle_grid(frac_dict, fp, verbose=False,
                                          **kwargs)

            irot = rot.T

            # Loop over grids, rotate back again to 3d coordinates
            for gl in grids:
                for g in gl:
                    g.nodes = irot.dot(g.nodes) + cp

            assert len(grids[0]) == 1, 'Fracture should be covered by single'\
                'mesh'

            grid_list.append(grids)
            neigh_list.append(other_frac)

<<<<<<< HEAD
=======
        grids = non_conforming.merge_grids(grid_list, neigh_list)

    tag_faces(grids, check_highest_dim=False)
    gb = assemble_in_bucket(grids)
    gb.compute_geometry()
    split_grid.split_fractures(gb)
    return gb


>>>>>>> a14d8a1f
#------------------------------------------------------------------------------#

def from_gmsh(file_name, dim, **kwargs):
    """
    Import an already generated grid from gmsh.
    NOTE: Only 2d grid is implemented so far.

    Parameters
    ----------
    file_name (string): Gmsh file name.
    dim (int): Spatial dimension of the grid.
    **kwargs: May contain fracture tags, options for gridding, etc.

    Returns
    -------
    Grid or GridBucket: If no fractures are present in the gmsh file a simple
        grid is returned. Otherwise, a complete bucket where all fractures are
        represented as lower dim grids. See the documentation of simplex_grid
        for further details.

    Examples
    --------
    gb = from_gmsh('grid.geo', 2)

    """
    # Call relevant method, depending on grid dimensions.
    if dim == 2:
        if file_name.endswith('.geo'):
            simplex.triangle_grid_run_gmsh(file_name, **kwargs)
            grids = simplex.triangle_grid_from_gmsh(file_name, **kwargs)
        elif file_name.endswith('.msh'):
            grids = simplex.triangle_grid_from_gmsh(file_name, **kwargs)

#    elif dim == 3:
#        grids = simplex.tetrahedral_grid_from_gmsh(file_name, **kwargs)
#   NOTE: function simplex.tetrahedral_grid needs to be split as did for
#   simplex.triangle_grid
    else:
        raise ValueError('Only support for 2 dimensions')

    # No fractures are specified, return a simple grid
    if len(grids[1]) == 0:
        grids[0][0].compute_geometry()
        return grids[0][0]

    # Tag tip faces
    tag_faces(grids)

    # Assemble grids in a bucket
    gb = assemble_in_bucket(grids)
    gb.compute_geometry()
    # Split the grids.
    split_grid.split_fractures(gb)
    return gb

#------------------------------------------------------------------------------#


def cart_grid(fracs, nx, **kwargs):
    """
    Creates a cartesian fractured GridBucket in 2- or 3-dimensions.

    Parameters
    ----------
    fracs (list of np.ndarray): One list item for each fracture. Each item
        consist of a (nd x 3) array describing fracture vertices. The
        fractures has to be rectangles(3D) or straight lines(2D) that
        alignes with the axis. The fractures may be intersecting.
        The fractures will snap to closest grid faces.
    nx (np.ndarray): Number of cells in each direction. Should be 2D or 3D
    **kwargs:
        physdims (np.ndarray): Physical dimensions in each direction.
            Defaults to same as nx, that is, cells of unit size.
        May also contain fracture tags, options for gridding, etc.

    Returns:
    -------
    GridBucket: A complete bucket where all fractures are represented as
        lower dim grids. The higher dim fracture faces are split in two,
        and on the edges of the GridBucket graph the mapping from lower dim
        cells to higher dim faces are stored as 'face_cells'. Each face is
        given a FaceTag depending on the type:
           NONE: None of the below (i.e. an internal face)
           DOMAIN_BOUNDARY: All faces that lie on the domain boundary
               (i.e. should be given a boundary condition).
           FRACTURE: All faces that are split (i.e. has a connection to a
               lower dim grid).
           TIP: A boundary face that is not on the domain boundary, nor
               coupled to a lower domentional domain.

    Examples
    --------
    frac1 = np.array([[1,4],[2,2]])
    frac2 = np.array([[2,2],[4,1]])
    fracs = [frac1, frac2]
    gb = cart_grid(fracs, [5,5])
    """
    ndim = np.asarray(nx).size
    physdims = kwargs.get('physdims', None)

    if physdims is None:
        physdims = nx
    elif np.asarray(physdims).size != ndim:
        raise ValueError('Physical dimension must equal grid dimension')

    # Call relevant method, depending on grid dimensions
    if ndim == 2:
        grids = structured.cart_grid_2d(fracs, nx, physdims=physdims)
    elif ndim == 3:
        grids = structured.cart_grid_3d(fracs, nx, physdims=physdims)
    else:
        raise ValueError('Only support for 2 and 3 dimensions')

    # Tag tip faces.
    tag_faces(grids)

    # Asemble in bucket
    gb = assemble_in_bucket(grids)
    gb.compute_geometry()

    # Split grid.
    split_grid.split_fractures(gb, **kwargs)
    gb.assign_node_ordering()
    return gb


def tag_faces(grids, check_highest_dim=True):
    """
    Tag faces of grids. Three different tags are given to different types of
    faces:
        NONE: None of the below (i.e. an internal face)
        DOMAIN_BOUNDARY: All faces that lie on the domain boundary
            (i.e. should be given a boundary condition).
        FRACTURE: All faces that are split (i.e. has a connection to a
            lower dim grid).
        TIP: A boundary face that is not on the domain boundary, nor
            coupled to a lower domentional domain.

    Parameters:
        grids (list): List of grids to be tagged. Sorted per dimension.
        check_highest_dim (boolean, default=True): If true, we require there is
            a single mesh in the highest dimension. The test is useful, but
            should be waived for dfn meshes.

    """

    for gs in grids:
        for g in gs:
            g.remove_face_tag([True] * g.num_faces, FaceTag.DOMAIN_BOUNDARY)

    # Assume only one grid of highest dimension
    if check_highest_dim:
        assert len(grids[0]) == 1, 'Must be exactly'\
            '1 grid of dim: ' + str(len(grids))

    for g_h in np.atleast_1d(grids[0]):
        bnd_faces = g_h.get_boundary_faces()
        g_h.add_face_tag(bnd_faces, FaceTag.DOMAIN_BOUNDARY)
        bnd_nodes, _, _ = sps.find(g_h.face_nodes[:, bnd_faces])
        bnd_nodes = np.unique(bnd_nodes)
        for g_dim in grids[1:-1]:
            for g in g_dim:
                # We find the global nodes of all boundary faces
                bnd_faces_l = g.get_boundary_faces()
                indptr = g.face_nodes.indptr
                fn_loc = mcolon.mcolon(
                    indptr[bnd_faces_l], indptr[bnd_faces_l + 1])
                nodes_loc = g.face_nodes.indices[fn_loc]
                # Convert to global numbering
                nodes_glb = g.global_point_ind[nodes_loc]
                # We then tag each node as a tip node if it is not a global
                # boundary node
                is_tip = np.in1d(nodes_glb, bnd_nodes, invert=True)
                # We reshape the nodes such that each column equals the nodes of
                # one face. If a face only contains global boundary nodes, the
                # local face is also a boundary face. Otherwise, we add a TIP tag.
                n_per_face = nodes_per_face(g)
                is_tip = np.any(is_tip.reshape(
                    (n_per_face, bnd_faces_l.size), order='F'), axis=0)
                g.add_face_tag(bnd_faces_l[is_tip], FaceTag.TIP)
                g.add_face_tag(bnd_faces_l[is_tip == False],
                               FaceTag.DOMAIN_BOUNDARY)


def nodes_per_face(g):
    """
    Returns the number of nodes per face for a given grid
    """
    if ('TensorGrid' in g.name or 'CartGrid' in g.name) and g.dim == 3:
        n_per_face = 4
    elif 'TetrahedralGrid' in g.name:
        n_per_face = 3
    elif ('TensorGrid' in g.name or 'CartGrid' in g.name) and g.dim == 2:
        n_per_face = 2
    elif 'TriangleGrid'in g.name:
        n_per_face = 2
    elif ('TensorGrid' in g.name or 'CartGrid' in g.name) and g.dim == 1:
        n_per_face = 1
    else:
        raise ValueError(
            "Can not find number of nodes per face for grid: " + str(g.name))
    return n_per_face


def assemble_in_bucket(grids, **kwargs):
    """
    Create a GridBucket from a list of grids.
    Parameters
    ----------
    grids: A list of lists of grids. Each element in the list is a list
        of all grids of a the same dimension. It is assumed that the
        grids are sorted from high dimensional grids to low dimensional grids.
        All grids must also have the mapping g.global_point_ind which maps
        the local nodes of the grid to the nodes of the highest dimensional
        grid.

    Returns
    -------
    GridBucket: A GridBucket class where the mapping face_cells are given to
        each edge. face_cells maps from lower-dim cells to higher-dim faces.
    """

    # Create bucket
    bucket = GridBucket()
    [bucket.add_nodes(g_d) for g_d in grids]

    # We now find the face_cell mapings.
    for dim in range(len(grids) - 1):
        for hg in grids[dim]:
            # We have to specify the number of nodes per face to generate a
            # matrix of the nodes of each face.
            n_per_face = nodes_per_face(hg)
            fn_loc = hg.face_nodes.indices.reshape((n_per_face, hg.num_faces),
                                                   order='F')
            # Convert to global numbering
            fn = hg.global_point_ind[fn_loc]
            fn = np.sort(fn, axis=0)

            for lg in grids[dim + 1]:
                cell_2_face, cell = obtain_interdim_mappings(
                    lg, fn, n_per_face, **kwargs)
                face_cells = sps.csc_matrix(
                    (np.ones(cell.size, dtype=bool), (cell, cell_2_face)),
                    (lg.num_cells, hg.num_faces))

                # This if may be unnecessary, but better safe than sorry.
                if face_cells.size > 0:
                    bucket.add_edge([hg, lg], face_cells)

    return bucket


def obtain_interdim_mappings(lg, fn, n_per_face,
                             ensure_matching_face_cell=True, **kwargs):
    """
    Find mappings between faces in higher dimension and cells in the lower
    dimension

    Parameters:
        lg: Lower dimensional grid.
        fn: Higher dimensional face-node relation.
        n_per_face: Number of nodes per face in the higher-dimensional grid.
        ensure_matching_face_cell: Boolean, defaults to True. If True, an
            assertion is made that all lower-dimensional cells corresponds to a
            higher dimensional cell.

    """
    if lg.dim > 0:
        cn_loc = lg.cell_nodes().indices.reshape((n_per_face,
                                                  lg.num_cells),
                                                 order='F')
        cn = lg.global_point_ind[cn_loc]
        cn = np.sort(cn, axis=0)
    else:
        cn = np.array([lg.global_point_ind])
        # We also know that the higher-dimensional grid has faces
        # of a single node. This sometimes fails, so enforce it.
        if cn.ndim == 1:
            fn = fn.ravel()
    is_mem, cell_2_face = setmembership.ismember_rows(
        cn.astype(np.int32), fn.astype(np.int32), sort=False)
    # An element in cell_2_face gives, for all cells in the
    # lower-dimensional grid, the index of the corresponding face
    # in the higher-dimensional structure.
    if not (np.all(is_mem) or np.all(~is_mem)):
        if ensure_matching_face_cell:
            raise ValueError(
                '''Either all cells should have a corresponding face in a higher
            dim grid or no cells should have a corresponding face in a higher
            dim grid. This likely is related to gmsh behavior. ''')
        else:
            warnings.warn('''Found inconsistency between cells and higher
                          dimensional faces. Continuing, fingers crossed''')
    low_dim_cell = np.where(is_mem)[0]
    return cell_2_face, low_dim_cell<|MERGE_RESOLUTION|>--- conflicted
+++ resolved
@@ -156,20 +156,9 @@
             function in FractureNetwork.
         **kwargs: Parameters passed to gmsh.
 
-<<<<<<< HEAD
-    Returns (read carefully, either or here):
-        GridBucket (if conforming is True): Mixed-dimensional mesh that
-            represents all fractures, and intersection poitns and line.
-        list of list of grids (if conforming is false): List of meshes created.
-            One list item per dimension, each item may contain several grids
-            (e.g. one per fracture).
-        list of list (if conforming is false): For each fracture, a list of
-            indices of intersecting fractures.
-=======
     Returns:
         GridBucket (if conforming is True): Mixed-dimensional mesh that
             represents all fractures, and intersection poitns and line.
->>>>>>> a14d8a1f
 
     """
 
@@ -189,14 +178,6 @@
     if conforming:
         grids = simplex.triangle_grid_embedded(network, find_isect=False,
                                                **kwargs)
-<<<<<<< HEAD
-        tag_faces(grids, check_highest_dim=False)
-        gb = assemble_in_bucket(grids)
-        gb.compute_geometry()
-        split_grid.split_fractures(gb)
-        return gb
-=======
->>>>>>> a14d8a1f
     else:
 
         grid_list = []
@@ -225,8 +206,6 @@
             grid_list.append(grids)
             neigh_list.append(other_frac)
 
-<<<<<<< HEAD
-=======
         grids = non_conforming.merge_grids(grid_list, neigh_list)
 
     tag_faces(grids, check_highest_dim=False)
@@ -236,7 +215,6 @@
     return gb
 
 
->>>>>>> a14d8a1f
 #------------------------------------------------------------------------------#
 
 def from_gmsh(file_name, dim, **kwargs):
