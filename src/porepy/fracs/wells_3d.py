--- conflicted
+++ resolved
@@ -291,13 +291,8 @@
             # edge between that grid and the fracture in question. Note that
             # the edge with the first well segment is added below.
             if tags_w[0].size > 0:
-<<<<<<< HEAD
-                g_isec = _intersection_grid(w.pts[:, 0], gb)
-                _add_fracture_2_intersection_edge(g_isec, tags_w[0], gb)
-=======
-                sd_isec = _intersection_subdomain(w.p[:, 0], mdg)
+                sd_isec = _intersection_subdomain(w.pts[:, 0], mdg)
                 _add_fracture_2_intersection_interface(sd_isec, tags_w[0], mdg)
->>>>>>> 1c64a397
                 endp_frac_tags[0] = True
 
             for inds_seg, seg in w.segments():
