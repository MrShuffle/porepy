--- conflicted
+++ resolved
@@ -1192,21 +1192,21 @@
             p = gb.node_props(g, "pressure")
             self.assertTrue(np.allclose(p, g.cell_centers[1], rtol=tol, atol=tol))
 
+    def _solve(self, gb, method, key):
+        assembler = test_utils.setup_flow_assembler(gb, method, key)
+        A_flow, b_flow = assembler.assemble_matrix_rhs()
+        up = sps.linalg.spsolve(A_flow, b_flow)
+        assembler.distribute_variable(up)
+
     def run_mpfa(self, gb):
         key = "flow"
         method = pp.Mpfa(key)
-        assembler = test_utils.setup_flow_assembler(gb, method, key)
-        A_flow, b_flow, block_dof, full_dof = assembler.assemble_matrix_rhs(gb)
-        p = sps.linalg.spsolve(A_flow, b_flow)
-        assembler.distribute_variable(gb, p, block_dof, full_dof)
-
+        self._solve(gb, method, key)
+            
     def run_vem(self, gb):
         key = "flow"
         method = pp.MVEM(key)
-        assembler = test_utils.setup_flow_assembler(gb, method, key)
-        A_flow, b_flow, block_dof, full_dof = assembler.assemble_matrix_rhs(gb)
-        up = sps.linalg.spsolve(A_flow, b_flow)
-        assembler.distribute_variable(gb, up, block_dof, full_dof)
+        self._solve(gb, method, key)
         for g, d in gb:
             d["darcy_flux"] = d["pressure"][: g.num_faces]
             d["pressure"] = d["pressure"][g.num_faces :]
@@ -1214,10 +1214,7 @@
     def run_RT0(self, gb):
         key = "flow"
         method = pp.RT0(key)
-        assembler = test_utils.setup_flow_assembler(gb, method, key)
-        A_flow, b_flow, block_dof, full_dof = assembler.assemble_matrix_rhs(gb)
-        up = sps.linalg.spsolve(A_flow, b_flow)
-        assembler.distribute_variable(gb, up, block_dof, full_dof)
+        self._solve(gb, method, key)
         for g, d in gb:
             d["darcy_flux"] = d["pressure"][: g.num_faces]
             d["pressure"] = d["pressure"][g.num_faces :]
@@ -1298,8 +1295,4 @@
         self.verify_cv(gb)
 
 if __name__ == "__main__":
-<<<<<<< HEAD
-    unittest.main()    
-=======
-    unittest.main()
->>>>>>> 5597b204
+    unittest.main()