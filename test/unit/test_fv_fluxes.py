--- conflicted
+++ resolved
@@ -75,13 +75,8 @@
             d['param'] = Parameters(g_h)
 
         A, rhs = solver.matrix_rhs(gb)
-<<<<<<< HEAD
         p = sps.linalg.spsolve(A, rhs)
-        solver.split(gb, "p", p)
-=======
-        p = sps.linalg.spsolve(A,rhs)
         solver.split(gb, "pressure", p)
->>>>>>> 06e9f5f1
         fvutils.compute_discharges(gb)
 
         p_known = np.array([1.7574919,  1.25249747,  1.7574919,  1.25249747,
@@ -335,174 +330,9 @@
                     assert np.allclose(data['discharge'], d_22, rtol, atol)
         # ... and pressures
         tol = 1e-10
-<<<<<<< HEAD
-        assert((np.amax(np.absolute(p - p_cond))) < tol)
-        assert(np.sum(error.error_L2(
-            g, d['p'], d['p_cond']) for g, d in gb) < tol)
-
-#------------------------------------------------------------------------------#
-# Left out due to problems with fracture face id: not the same each time the grids
-# are generated.
-#     def test_tpfa_coupling_3d_2d_1d_0d_dir(self):
-#         f1 = np.array([[ 0,  1,  1,  0],
-#                        [ 0,  0,  1,  1],
-#                        [.5, .5, .5, .5]])
-#         f2 = np.array([[.5, .5, .5, .5],
-#                        [ 0,  1,  1,  0],
-#                        [ 0,  0,  1,  1]])
-#         f3 = np.array([[ 0,  1,  1,  0],
-#                        [.5, .5, .5, .5],
-#                        [ 0,  0,  1,  1]])
-
-#         gb = meshing.cart_grid([f1, f2, f3], [2, 2, 2],
-#                                **{'physdims': [1, 1, 1]})
-#         gb.compute_geometry()
-#         gb.assign_node_ordering()
-#         # Remove flag for dual
-#         cell_centers1 = np.array([[ 0.25 , 0.75 , 0.25 , 0.75],
-#                                   [ 0.25 , 0.25 , 0.75 , 0.75],
-#                                   [ 0.5  , 0.5  , 0.5  , 0.5 ]])
-#         cell_centers2 = np.array([[ 0.5  , 0.5  , 0.5  , 0.5 ],
-#                                   [ 0.25 , 0.25 , 0.75 , 0.75],
-#                                   [ 0.75 , 0.25 , 0.75 , 0.25]])
-#         cell_centers3 = np.array([[ 0.25 , 0.75 , 0.25 , 0.75],
-#                                   [ 0.5  , 0.5  , 0.5  , 0.5 ],
-#                                   [ 0.25 , 0.25 , 0.75 , 0.75]])
-#         cell_centers4 = np.array([[ 0.5 ], [ 0.25], [ 0.5 ]])
-#         cell_centers5 = np.array([[ 0.5 ], [ 0.75], [ 0.5 ]])
-#         cell_centers6 = np.array([[ 0.75], [ 0.5 ], [ 0.5 ]])
-#         cell_centers7 = np.array([[ 0.25], [ 0.5 ], [ 0.5 ]])
-#         cell_centers8 = np.array([[ 0.5 ], [ 0.5 ], [ 0.25]])
-#         cell_centers9 = np.array([[ 0.5 ], [ 0.5 ], [ 0.75]])
-
-#         for g, d in gb:
-#             if np.allclose(g.cell_centers[:, 0], cell_centers1[:, 0]):
-#                 d['node_number'] = 1
-#             elif np.allclose(g.cell_centers[:, 0], cell_centers2[:, 0]):
-#                 d['node_number'] = 2
-#             elif np.allclose(g.cell_centers[:, 0], cell_centers3[:, 0]):
-#                 d['node_number'] = 3
-#             elif np.allclose(g.cell_centers[:, 0], cell_centers4[:, 0]):
-#                 d['node_number'] = 4
-#             elif np.allclose(g.cell_centers[:, 0], cell_centers5[:, 0]):
-#                 d['node_number'] = 5
-#             elif np.allclose(g.cell_centers[:, 0], cell_centers6[:, 0]):
-#                 d['node_number'] = 6
-#             elif np.allclose(g.cell_centers[:, 0], cell_centers7[:, 0]):
-#                 d['node_number'] = 7
-#             elif np.allclose(g.cell_centers[:, 0], cell_centers8[:, 0]):
-#                 d['node_number'] = 8
-#             elif np.allclose(g.cell_centers[:, 0], cell_centers9[:, 0]):
-#                 d['node_number'] = 9
-#             else:
-#                 pass
-
-#         tol = 1e-3
-#         solver = tpfa.Tpfa()
-#         gb.add_node_props(['param'])
-
-#         a = 1e-2
-#         for g, d in gb:
-#             param = Parameters(g)
-
-#             aperture = np.ones(g.num_cells)*np.power(a, gb.dim_max() - g.dim)
-#             param.set_aperture(aperture)
-
-#             p = tensor.SecondOrder(3,np.ones(g.num_cells)* np.power(1e3, g.dim<gb.dim_max()))
-#             param.set_tensor('flow', p)
-#             bound_faces = g.get_domain_boundary_faces()
-#             bound_face_centers = g.face_centers[:, bound_faces]
-
-#             left = bound_face_centers[0, :] > 1 - tol
-#             right = bound_face_centers[0, :] < tol
-
-#             labels = np.array(['neu'] * bound_faces.size)
-#             labels[np.logical_or(left, right)] = ['dir']
-
-#             bc_val = np.zeros(g.num_faces)
-#             bc_dir = bound_faces[np.logical_or(left, right)]
-#             bc_val[bc_dir] = g.face_centers[0,bc_dir]
-
-#             param.set_bc(solver, bc.BoundaryCondition(g, bound_faces, labels))
-#             param.set_bc_val(solver, bc_val)
-
-#             d['param'] = param
-
-
-#         coupling_conditions = tpfa_coupling.TpfaCoupling(solver)
-#         solver_coupler = coupler.Coupler(solver, coupling_conditions)
-#         A, rhs = solver_coupler.matrix_rhs(gb)
-#         p = sps.linalg.spsolve(A, rhs)
-#         solver_coupler.split(gb, "p", p)
-#         coupling_conditions.compute_discharges(gb)
-
-
-#         discharges_known, p_known = \
-#                 discharges_pressure_for_test_tpfa_coupling_3d_2d_1d_0d()
-
-#         rtol = 1e-6
-#         atol = rtol
-
-
-#         for _, d in gb:
-#             n = d['node_number']
-#             if discharges_known[n] is not None:
-#                 assert np.allclose(d['discharge'], discharges_known[n], rtol, atol)
-#         assert np.allclose(p, p_known, rtol, atol)
-
-# #------------------------------------------------------------------------------#
-
-# def discharges_pressure_for_test_tpfa_coupling_3d_2d_1d_0d():
-#     d_4 = np.array([  8.32667268e-17,   0.00000000e+00])
-#     d_0 = np.array([-0.24879143, -0.25120354, -0.24879143, -0.24879143, -0.25120354,
-#                       -0.24879143, -0.24879143, -0.25120354, -0.24879143, -0.24879143,
-#                       -0.25120354, -0.24879143,  0.        ,  0.        , -0.00120606,
-#                       0.00120606,  0.        ,  0.        ,  0.        ,  0.        ,
-#                       -0.00120606,  0.00120606,  0.        ,  0.        ,  0.        ,
-#                       0.        ,  0.        ,  0.        , -0.00120606,  0.00120606,
-#                       -0.00120606,  0.00120606,  0.        ,  0.        ,  0.        ,
-#                       0.        , -0.25120354, -0.25120354, -0.25120354, -0.25120354,
-#                       0.00120606, -0.00120606,  0.00120606, -0.00120606,  0.00120606,
-#                       -0.00120606,  0.00120606, -0.00120606])
-#     d_10 = None
-#     d_3 = np.array([ -4.95170705e+00,  -4.94930682e+00,  -4.95170705e+00,
-#                        -4.95170705e+00,  -4.94930682e+00,  -4.95170705e+00,
-#                        0.00000000e+00,   0.00000000e+00,  -1.18811521e-05,
-#                        1.18811521e-05,   0.00000000e+00,   0.00000000e+00,
-#                        -4.94930682e+00,   1.18811521e-05,  -1.18811521e-05,
-#                        -4.94930682e+00])
-#     d_9 = np.array([  5.55111512e-17,   0.00000000e+00])
-#     d_2 = np.array([  0.00000000e+00,   1.77635684e-15,   0.00000000e+00,
-#                         0.00000000e+00,   0.00000000e+00,   0.00000000e+00,
-#                         0.00000000e+00,   0.00000000e+00,   0.00000000e+00,
-#                         -1.77635684e-15,   0.00000000e+00,   0.00000000e+00,
-#                         0.00000000e+00,  -3.55271368e-15,  -1.77635684e-15,
-#                         -1.77635684e-15])
-#     d_8 = np.array([  0.00000000e+00,  -5.55111512e-17])
-#     d_5 = np.array([ 0.,  0.])
-#     d_1 = np.array([ -4.95170705e+00,  -4.94930682e+00,  -4.95170705e+00,
-#                        -4.95170705e+00,  -4.94930682e+00,  -4.95170705e+00,
-#                        0.00000000e+00,   0.00000000e+00,  -1.18811521e-05,
-#                        1.18811521e-05,   0.00000000e+00,   0.00000000e+00,
-#                        -4.94930682e+00,  -4.94930682e+00,   1.18811521e-05,
-#                        -1.18811521e-05])
-#     d_7 = np.array([ 0.09898637,  0.0990339 ])
-#     d_6 = np.array([ 0.0990339 ,  0.09898637])
-
-#     discharges = [d_0, d_1,d_2, d_3, d_4, d_5, d_6 ,d_7, d_8,d_9, d_10]
-#     pressure = np.array([\
-#         0.24879143,  0.75120857,  0.24879143,  0.75120857,  0.24879143,
-#         0.75120857,  0.24879143,  0.75120857,  0.24758535,  0.75241465,
-#         0.24758535,  0.75241465,  0.5       ,  0.5       ,  0.5       ,
-#         0.5       ,  0.24758535,  0.75241465,  0.24758535,  0.75241465,
-#         0.5       ,  0.5       ,  0.75241525,  0.24758475,  0.5       ,
-#         0.5       ,  0.5       ])
-#     return discharges, pressure
-=======
         assert((np.amax(np.absolute(p-p_cond))) < tol)
         assert(np.sum(error.error_L2(g, d['pressure'], d['p_cond']) for g, d in gb) < tol)
 
->>>>>>> 06e9f5f1
 
 # #------------------------------------------------------------------------------#
 def fluxes_2d_1d_left_right_dir_neu():
