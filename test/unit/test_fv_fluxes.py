--- conflicted
+++ resolved
@@ -41,11 +41,7 @@
             aperture = np.ones(g.num_cells) * a_dim
             param.set_aperture(aperture)
 
-<<<<<<< HEAD
-            p = tensor.SecondOrderTensor(3, np.ones(
-=======
-            p = pp.SecondOrder(3, np.ones(
->>>>>>> e5552351
+            p = pp.SecondOrderTensor(3, np.ones(
                 g.num_cells) * np.power(1e-3, g.dim < gb.dim_max()))
             param.set_tensor('flow', p)
             bound_faces = g.tags['domain_boundary_faces'].nonzero()[0]
@@ -120,11 +116,7 @@
             aperture = np.ones(g.num_cells) * a_dim
             param.set_aperture(aperture)
 
-<<<<<<< HEAD
-            p = tensor.SecondOrderTensor(3, np.ones(
-=======
-            p = pp.SecondOrder(3, np.ones(
->>>>>>> e5552351
+            p = pp.SecondOrderTensor(3, np.ones(
                 g.num_cells) * np.power(1e-3, g.dim < gb.dim_max()))
             param.set_tensor('flow', p)
             bound_faces = g.tags['domain_boundary_faces'].nonzero()[0]
@@ -218,11 +210,7 @@
             param.set_aperture(aperture)
 
             kxx = np.ones(g.num_cells) * np.power(1e3, g.dim < gb.dim_max())
-<<<<<<< HEAD
-            p = tensor.SecondOrderTensor(3, kxx, kyy=kxx, kzz=kxx)
-=======
-            p = pp.SecondOrder(3, kxx, kyy=kxx, kzz=kxx)
->>>>>>> e5552351
+            p = pp.SecondOrderTensor(3, kxx, kyy=kxx, kzz=kxx)
             param.set_tensor('flow', p)
 
             bound_faces = g.tags['domain_boundary_faces'].nonzero()[0]
