""" Tests for md flow with gravity. Only finite volumes for now.

Much of the code is copied and slightly modified from unit/test_darcy_mortar.py

Logic in all tests:
    1) Set up a grid, with the methods set_grids and (submethod) simplex_mdg
    2) Set parameters.
    3) Run test cases.
    4) Check solution for pressure and mortar flux.

Rudimentary testing in 3d. The tests are direct analogues of the 2d ones.
Could be expanded.
"""
import unittest
from typing import List

import numpy as np
import scipy.sparse as sps

import porepy as pp
from porepy.grids.standard_grids.utils import unit_domain
from tests import test_utils


class TestMixedDimGravity(unittest.TestCase):
    def mortar_nodes(self) -> List:
        return [3, 4]

    def fracture_nodes(self) -> List:
        return [2, 3, 4]

    def discretizations(self) -> List:
        return ["mpfa", "tpfa"]

    def set_parameters(
        self,
        neu_val_top=None,
        dir_val_top=None,
        kn: float = 1e0,
        method="mpfa",
        aperture: float = 1e-1,
        gravity_angle: float = 0,
    ) -> None:
        """
        Parameters:
            neu_val_top (float): Default None implies Dirichlet on top. If not None,
                the prescribed value will be applied as the Neumann bc value.
            dir_val_top (float): If not None, the prescribed value will be
                applied as the Dirichlet bc value. Note that neu_val_top takes precedent
                over dir_val_top.
            method: Discretization method.
            kn: Normal permeability of the fracture. Will be multiplied by aperture/2
                to yield the normal diffusivity.
            aperture: Fracture aperture.
            gravity_angle: Angle by which to rotate the applied vector source field.
        """
        # Set up flow field with uniform flow in y-direction
        mdg = self.mdg
        for sd, data in mdg.subdomains(return_data=True):
            a = np.power(aperture, mdg.dim_max() - sd.dim)
            perm = pp.SecondOrderTensor(kxx=a * np.ones(sd.num_cells))
            gravity = np.zeros((mdg.dim_max(), sd.num_cells))
            # Angle of zero means force vector of [0, -1]
            gravity[1, :] = -np.cos(gravity_angle)
            gravity[0, :] = np.sin(gravity_angle)

            b_val = np.zeros(sd.num_faces)
            if sd.dim == self.mdg.dim_max():
                if neu_val_top is not None:
                    dir_faces = np.atleast_1d(pp.face_on_side(sd, ["ymin"])[0])
                    neu_faces = np.atleast_1d(pp.face_on_side(sd, ["ymax"])[0])
                    b_val[neu_faces] = neu_val_top
                else:
                    dir_faces = pp.face_on_side(sd, ["ymin", "ymax"])
                    b_val[dir_faces[0]] = 0
                    if dir_val_top is not None:
                        b_val[dir_faces[1]] = dir_val_top
                    dir_faces = np.hstack((dir_faces[0], dir_faces[1]))
                labels = np.array(["dir"] * dir_faces.size)
                bc = pp.BoundaryCondition(sd, dir_faces, labels)

            else:
                bc = pp.BoundaryCondition(sd)
            parameter_dictionary = {
                "bc_values": b_val,
                "bc": bc,
                "ambient_dimension": mdg.dim_max(),
                "mpfa_inverter": "python",
                "second_order_tensor": perm,
                "vector_source": gravity.ravel("F"),
            }
            pp.initialize_data(sd, data, "flow", parameter_dictionary)

        for intf, data in mdg.interfaces(return_data=True):
            a = aperture * np.ones(intf.num_cells)
            gravity = np.zeros((mdg.dim_max(), intf.num_cells))
            # Angle of zero means force vector of [0, -1]
            gravity[1, :] = -np.cos(gravity_angle)
            gravity[0, :] = np.sin(gravity_angle)
            gravity *= a / 2
            parameter_dictionary = {
                "normal_diffusivity": 2 / a * kn,
                "ambient_dimension": mdg.dim_max(),
                "vector_source": gravity.ravel("F"),
            }
            pp.initialize_data(intf, data, "flow", parameter_dictionary)

    def grid_2d(self, pert_node: bool = False) -> pp.Grid:
        """
        Make a 2d unit square simplex grid with six cells:
        __________
        |\      /|
        | \    / |
        |  \  /  |
        |   \/   |
        |--------|
        |   /\   |
        |  /  \  |
        | /    \ |
        |/      \|
        ----------
        pert_node perturbs one node in the grid. Leads to non-matching cells.
        Tests that there is no assumptions on direction of fluxes in the
        mortar coupling.
        """
        nodes = np.array(
            [
                [0, 0, 0],
                [1, 0, 0],
                [1, 0.5, 0],
                [0.5, 0.5, 0],
                [0, 0.5, 0],
                [0, 0.5, 0],
                [0.5, 0.5, 0],
                [1, 0.5, 0],
                [1, 1, 0],
                [0, 1, 0],
            ]
        ).T
        if pert_node:
            nodes[0, 3] = 0.75

        fn = np.array(
            [
                [0, 1],
                [1, 2],
                [2, 3],
                [3, 4],
                [4, 0],
                [0, 3],
                [3, 1],
                [5, 6],
                [6, 7],
                [7, 8],
                [8, 9],
                [9, 5],
                [9, 6],
                [6, 8],
            ]
        ).T
        cf = np.array(
            [[3, 4, 5], [0, 6, 5], [1, 2, 6], [7, 12, 11], [12, 13, 10], [8, 9, 13]]
        ).T
        cols = np.tile(np.arange(fn.shape[1]), (fn.shape[0], 1)).ravel("F")
        face_nodes = sps.csc_matrix((np.ones_like(cols), (fn.ravel("F"), cols)))

        cols = np.tile(np.arange(cf.shape[1]), (cf.shape[0], 1)).ravel("F")
        data = np.array([1, 1, 1, 1, -1, -1, 1, 1, 1, 1, -1, 1, 1, 1, -1, 1, 1, -1])

        cell_faces = sps.csc_matrix((data, (cf.ravel("F"), cols)))

        g = pp.Grid(2, nodes, face_nodes, cell_faces, "TriangleGrid")
        g.compute_geometry()
        g.tags["fracture_faces"][[2, 3, 7, 8]] = 1

        g.global_point_ind = np.arange(nodes.shape[1])

        return g

    def grid_1d(self, num_pts=3) -> pp.Grid:
        g = pp.TensorGrid(np.arange(num_pts))
        g.nodes = np.vstack(
            (np.linspace(0, 1, num_pts), 0.5 * np.ones(num_pts), np.zeros(num_pts))
        )
        g.compute_geometry()
        g.global_point_ind = np.arange(g.num_nodes)
        return g

    def simplex_mdg(self, num_1d=3, num_nodes_mortar=3, pert_node=False) -> None:
        """Compute a unit square mdg with one throughgoing horizontal fracture and
        a simplex grid consisting of six cells in 2d.
        __________
        |\      /|
        | \    / |
        |  \  /  |
        |   \/   |
        |--------|
        |   /\   |
        |  /  \  |
        | /    \ |
        |/      \|
        ----------

        Options include modifying the number of 1d and mortar cells, perturbing nodes
        and flip face normals.
        """
        sd_2d = self.grid_2d()
        sd_1d = self.grid_1d()

        mdg, _ = pp.meshing._assemble_mdg([[sd_2d], [sd_1d]])

        a = np.zeros((sd_2d.num_faces, sd_1d.num_cells))
        a[2, 1] = 1
        a[3, 0] = 1
        a[7, 0] = 1
        a[8, 1] = 1
        face_cells = sps.csc_matrix(a.T)
        pp.meshing.create_interfaces(mdg, {(sd_2d, sd_1d): face_cells})

        sd_2d_new = self.grid_2d(pert_node=pert_node)
        sd_1d_new = self.grid_1d(num_1d)
        mdg.replace_subdomains_and_interfaces(
            sd_map={sd_2d: sd_2d_new, sd_1d: sd_1d_new}
        )
        intf = mdg.interfaces()[0]

        new_side_grids = {
            s: pp.refinement.remesh_1d(g, num_nodes=num_nodes_mortar)
            for s, g in intf.side_grids.items()
        }
        intf.update_mortar(new_side_grids, tol=1e-4)

        self.mdg = mdg

    def set_grids_2d(
        self,
        N,
        num_nodes_mortar=None,
        num_nodes_1d=None,
        physdims=[1, 1],
        simplex=False,
    ):
        if simplex:
            self.simplex_mdg(num_1d=num_nodes_1d, num_nodes_mortar=num_nodes_mortar)
            return
        f1 = np.array([[0, physdims[0]], [0.5, 0.5]])

        mdg = pp.meshing.cart_grid([f1], N, **{"physdims": physdims})
        mdg.compute_geometry()
        if num_nodes_mortar is None:
            self.mdg = mdg
            return

        for intf in mdg.interfaces():
            new_side_grids = {
                s: pp.refinement.remesh_1d(g, num_nodes=num_nodes_mortar)
                for s, g in intf.side_grids.items()
            }

            intf.update_mortar(new_side_grids, tol=1e-4)
            # refine the 1d-physical grid
            _, old_g = mdg.interface_to_subdomain_pair(intf)
            new_g = pp.refinement.remesh_1d(old_g, num_nodes=num_nodes_1d)
            new_g.compute_geometry()

            mdg.replace_subdomains_and_interfaces({old_g: new_g})
            intf.update_secondary(new_g, tol=1e-4)
        self.mdg = mdg

    def solve(self, method):
        key = "flow"
        mdg = self.mdg
        if method == "tpfa":
            discretization = pp.Tpfa(key)
        elif method == "mpfa":
            discretization = pp.Mpfa(key)
        elif method == "mvem":
            discretization = pp.MVEM(key)
        assembler = test_utils.setup_flow_assembler(mdg, discretization, key)
        assembler.discretize()
        A_flow, b_flow = assembler.assemble_matrix_rhs()
        p = sps.linalg.spsolve(A_flow, b_flow)
        assembler.distribute_variable(p)
        return p

    def verify_pressure(self, p_known: float = 0):
        """Verify that the pressure of all subdomains equals p_known."""
        for _, data in self.mdg.subdomains(return_data=True):
            p = data[pp.TIME_STEP_SOLUTIONS]["pressure"][0]
            self.assertTrue(np.allclose(p, p_known, rtol=1e-3, atol=1e-3))

    def verify_mortar_flux(self, u_known: float):
        """Verify that the mortar flux of all interfaces equals u_known."""
        for _, data in self.mdg.interfaces(return_data=True):
            u = np.abs(data[pp.TIME_STEP_SOLUTIONS]["mortar_flux"][0])
            self.assertTrue(np.allclose(u, u_known, rtol=1e-3, atol=1e-3))

    def verify_hydrostatic(self, angle=0, a=1e-1):
        """Check that the pressure profile is hydrostatic, with the adjustment
        for the fracture.
        Without the fracture, the profile is expected to be linear within each
        subdomain, with a small additional jump of aperture at the fracture.
        The full range is
        0 (bottom) to -1- aperture (top).
        """
        mdg = self.mdg
        sd_primary = mdg.subdomains(dim=mdg.dim_max())[0]
        p_primary = mdg.subdomain_data(sd_primary)[pp.TIME_STEP_SOLUTIONS]["pressure"][
            0
        ]
        # The cells above the fracture
        h = sd_primary.cell_centers[1]
        ind = h > 0.5
        p_known = -(a * ind + h) * np.cos(angle)
        self.assertTrue(np.allclose(p_primary, p_known, rtol=1e-3, atol=1e-3))
        sd_secondary = mdg.subdomains(dim=mdg.dim_max() - 1)[0]
        p_secondary = mdg.subdomain_data(sd_secondary)[pp.TIME_STEP_SOLUTIONS][
            "pressure"
        ][0]
        # Half the additional jump is added to the fracture pressure
        h = sd_secondary.cell_centers[1]
        p_known = -(a / 2 + h) * np.cos(angle)

        self.assertTrue(np.allclose(p_secondary, p_known, rtol=1e-3, atol=1e-3))
        for _, data in self.mdg.interfaces(return_data=True):
            lmbda = data[pp.TIME_STEP_SOLUTIONS]["mortar_flux"][0]
            self.assertTrue(np.allclose(lmbda, 0, rtol=1e-3, atol=1e-3))

    def test_no_flow_neumann(self):
        """Use homogeneous Neumann boundary conditions on top Dirichlet
        on bottom.

        The pressure distribution should be hydrostatic.

        """
        nx = 3
        for method in self.discretizations():
            for num_nodes_mortar in self.mortar_nodes():
                for num_nodes_1d in self.fracture_nodes():
                    for simplex in [False, True]:
                        if simplex and (
                            num_nodes_mortar != num_nodes_1d or method == "tpfa"
                        ):
                            # Different number of mortar and 1d cells not implemented
                            # for simplex grids. Also, tpfa cannot be expected to
                            # produce pressure profiles with sufficient accuracy for the
                            # test to make sense.
                            continue
                        self.set_grids(
                            2,
                            N=[nx, 2],
                            num_nodes_mortar=num_nodes_mortar,
                            num_nodes_1d=num_nodes_1d,
                            simplex=simplex,
                        )
                        self.set_parameters(neu_val_top=0)
                        self.solve(method)

                        self.verify_hydrostatic()
                        self.verify_mortar_flux(0)

    def test_no_flow_rotate_gravity(self):
        """
        Rotate the angle of gravity. Neumann boundaries except Dirichlet on the bottom.

        There should be no flow.

        """

        # The angle pi/2 requires nx = 1 for there not to be flow
        nx = 1
        for method in self.discretizations():
            for num_nodes_mortar in self.mortar_nodes():
                # For the below tests of uniform pressure and no uniform flow to make
                # sense, there can only be a single cell in the fracture grid.
                for num_nodes_1d in [2]:
                    for simplex in [False, True]:
                        if (
                            simplex
                            and num_nodes_mortar != num_nodes_1d
                            or method == "tpfa"
                        ):
                            continue
                        self.set_grids(
                            2,
                            N=[nx, 2],
                            num_nodes_mortar=num_nodes_mortar,
                            num_nodes_1d=num_nodes_1d,
                            simplex=simplex,
                        )
                        for angle in [0, np.pi / 2, np.pi]:
                            self.set_parameters(neu_val_top=0, gravity_angle=angle)
                            x = self.solve(method)
                            if np.isclose(angle, np.pi / 2):
                                if not simplex:
                                    self.verify_pressure()
                            else:
                                self.verify_hydrostatic(angle)
                            self.verify_mortar_flux(0)

    def test_no_flow_dirichlet(self):
        """
        Dirichlet boundary conditions, but set so that the pressure is hydrostatic,
        and there is no flow.

        """

        nx = 3
        for method in self.discretizations():
            for num_nodes_mortar in self.mortar_nodes():
                for num_nodes_1d in self.fracture_nodes():
                    for simplex in [False, True]:
                        if simplex and (
                            num_nodes_mortar != num_nodes_1d or method == "tpfa"
                        ):
                            # Different number of mortar and 1d cells not implemented
                            # for simplex grids.
                            continue
                        self.set_grids(
                            2,
                            N=[nx, 2],
                            num_nodes_mortar=num_nodes_mortar,
                            num_nodes_1d=num_nodes_1d,
                            simplex=simplex,
                        )
                        self.set_parameters(dir_val_top=-1.1)
                        x = self.solve(method)
                        self.verify_hydrostatic()
                        self.verify_mortar_flux(0)

    def test_inflow_top(self):
        """
        Prescribed inflow at the top. Strength of the flow counteracts gravity, so that
        the pressure is uniform.
        """
        nx = 2
        a = 1e-2
        for method in self.discretizations():
            for num_nodes_mortar in self.mortar_nodes():
                for num_nodes_1d in self.fracture_nodes():
                    for simplex in [True, False]:
                        if simplex and (
                            num_nodes_mortar != num_nodes_1d or method == "tpfa"
                        ):
                            # Different number of mortar and 1d cells not implemented
                            # for simplex
                            continue
                        self.set_grids(
                            2,
                            N=[nx, 2],
                            num_nodes_mortar=num_nodes_mortar,
                            num_nodes_1d=num_nodes_1d,
                            simplex=simplex,
                        )
                        # Flux density is 1/2.
                        val = -1 if simplex else -1 / nx
                        self.set_parameters(neu_val_top=val, aperture=a)
                        x = self.solve(method=method)
                        self.verify_pressure()
                        self.verify_mortar_flux(1 / (num_nodes_mortar - 1))

    def test_uniform_pressure(self):
        """
        Prescribed pressure at the top. Strength of the flow counteracts gravity, so
        that the pressure is uniform.

        The total flow should equal the gravity force (=1).
        """
        a = 3e-3
        for method in self.discretizations():
            for num_nodes_mortar in self.mortar_nodes():
                for num_nodes_1d in self.fracture_nodes():
                    for simplex in [True]:
                        if simplex and (
                            num_nodes_mortar != num_nodes_1d or method == "tpfa"
                        ):
                            # Different number of mortar and 1d cells not implemented
                            # for simplex
                            continue
                        self.set_grids(
                            2,
                            N=[1, 2],
                            num_nodes_mortar=num_nodes_mortar,
                            num_nodes_1d=num_nodes_1d,
                            simplex=simplex,
                        )

                        self.set_parameters(dir_val_top=0, aperture=a)
                        x = self.solve(method)
                        self.verify_pressure()

                        self.verify_mortar_flux(1 / (num_nodes_mortar - 1))

    def set_grids(self, dim, **kwargs):
        """Wrapper to facilitate running same tests in 2d and 3d."""
        if dim == 2:
            self.set_grids_2d(**kwargs)
        elif dim == 3:
            self.set_grids_3d(**kwargs)

    # --3d section. See analogous methods/tests above for documentation --#

    def set_grids_3d(self, num_fracs=1):
<<<<<<< HEAD

        f1 = pp.PlaneFracture(
            np.array([[0, 1, 1, 0], [0.5, 0.5, 0.5, 0.5], [0, 0, 1, 1]])
=======
        domain = pp.Domain(
            {"xmin": 0, "xmax": 1, "ymin": 0, "ymax": 1, "zmin": 0, "zmax": 1}
>>>>>>> cb88ad8b
        )
        f2 = pp.PlaneFracture(
            np.array([[0.5, 0.5, 0.5, 0.5], [0, 1, 1, 0], [0, 0, 1, 1]])
        )
        f3 = pp.PlaneFracture(
            np.array([[0, 1, 1, 0], [0, 0, 1, 1], [0.5, 0.5, 0.5, 0.5]])

        )

        if num_fracs == 0:
            fractures = []
        elif num_fracs == 1:
            fractures = [f1]
        elif num_fracs == 2:
            fractures = [f1, f2]
        elif num_fracs == 3:
            fractures = [f1, f2, f3]
        else:
            raise NotImplementedError()

        network = pp.create_fracture_network(fractures, unit_domain(3))
        mesh_args = {"mesh_size_frac": 0.5, "mesh_size_min": 0.5}
        mdg = network.mesh(mesh_args)
        self.mdg = mdg

    def test_one_fracture_no_flow_neumann(self):
        for method in self.discretizations():
            self.set_grids(3)
            self.set_parameters(neu_val_top=0)
            x = self.solve(method)
            self.verify_hydrostatic()
            self.verify_mortar_flux(0)

    def test_one_fracture_no_flow_dirichlet(self):
        for method in self.discretizations():
            self.set_grids(3)
            self.set_parameters(dir_val_top=-1.1)
            x = self.solve(method)
            self.verify_hydrostatic()
            self.verify_mortar_flux(0)


if __name__ == "__main__":
    unittest.main()<|MERGE_RESOLUTION|>--- conflicted
+++ resolved
@@ -501,21 +501,15 @@
     # --3d section. See analogous methods/tests above for documentation --#
 
     def set_grids_3d(self, num_fracs=1):
-<<<<<<< HEAD
 
         f1 = pp.PlaneFracture(
             np.array([[0, 1, 1, 0], [0.5, 0.5, 0.5, 0.5], [0, 0, 1, 1]])
-=======
-        domain = pp.Domain(
-            {"xmin": 0, "xmax": 1, "ymin": 0, "ymax": 1, "zmin": 0, "zmax": 1}
->>>>>>> cb88ad8b
         )
         f2 = pp.PlaneFracture(
             np.array([[0.5, 0.5, 0.5, 0.5], [0, 1, 1, 0], [0, 0, 1, 1]])
         )
         f3 = pp.PlaneFracture(
             np.array([[0, 1, 1, 0], [0, 0, 1, 1], [0.5, 0.5, 0.5, 0.5]])
-
         )
 
         if num_fracs == 0:
