--- conflicted
+++ resolved
@@ -200,27 +200,25 @@
         mortar grid.
         """
         rotate_fracture = getattr(self, "rotate_fracture", False)
-        self.box = {"xmin": 0, "ymin": 0, "xmax": 1, "ymax": 1}
         if self.nd == 2:
+            self.domain = pp.Domain({"xmin": 0, "ymin": 0, "xmax": 1, "ymax": 1})
             if rotate_fracture:
                 self.frac_pts = np.array([[0.7, 0.3], [0.3, 0.7]])
             else:
                 self.frac_pts = np.array([[0.3, 0.7], [0.5, 0.5]])
             frac_edges = np.array([[0], [1]])
-<<<<<<< HEAD
-            network = pp.FractureNetwork2d(self.frac_pts, frac_edges, domain=self.box)
-=======
             fractures = pts_edges_to_linefractures(self.frac_pts, frac_edges)
             network = pp.FractureNetwork2d(fractures=fractures, domain=self.domain)
->>>>>>> aa4759d4
         else:
-            self.box.update({"zmin": 0, "zmax": 1})
+            self.domain = pp.Domain(
+                {"xmin": 0, "xmax": 1, "ymin": 0, "ymax": 1, "zmin": 0, "zmax": 1}
+            )
             pts = np.array(
                 [[0.2, 0.2, 0.8, 0.8], [0.5, 0.5, 0.5, 0.5], [0.2, 0.8, 0.8, 0.2]]
             )
             if rotate_fracture:
                 pts[1] = [0.2, 0.2, 0.8, 0.8]
-            network = pp.FractureNetwork3d([pp.PlaneFracture(pts)], domain=self.box)
+            network = pp.FractureNetwork3d([pp.PlaneFracture(pts)], domain=self.domain)
 
         # Generate the mixed-dimensional mesh
         mdg = network.mesh(self.params["mesh_args"])
